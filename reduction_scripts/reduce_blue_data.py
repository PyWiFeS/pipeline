--- conflicted
+++ resolved
@@ -23,18 +23,10 @@
 obs_metadata = pickle.load(f1)
 f1.close()
 
-<<<<<<< HEAD
-# Where is everything ?
-# New in 0.7.x: get the project directory from the file location !
-proj_dir = os.path.dirname(__file__)
-data_dir = os.path.join(proj_dir, 'raw_data/')
-out_dir = os.path.join(proj_dir, 'reduc_b/') # This folder must exist prior to reduction
-=======
 # Get the project directory from the file location 
 proj_dir = os.path.dirname(__file__)
 data_dir = os.path.join(proj_dir, 'raw_data')
 out_dir = os.path.join(proj_dir, 'reduc_b') # This folder must exist prior to reduction
->>>>>>> 979edb35
 calib_prefix = os.path.join(out_dir, 'wifesB_20150314')
 
 # Some WiFeS specific things
