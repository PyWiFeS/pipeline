#! /usr/bin/env python3

import sys
import os
import pickle
from astropy.io import fits as pyfits
import gc
import datetime
import numpy as np
import json
from pywifes.data_classifier import classify, cube_matcher
from pywifes.extract_spec import detect_extract_and_save
from pywifes.splice import splice_spectra, splice_cubes
from pywifes.lacosmic import lacos_wifes
from pywifes import pywifes
from pywifes import wifes_wsol
from pywifes import wifes_calib
from pywifes.pywifes import is_halfframe
import shutil
import glob
import argparse

# ------------------------------------------------------------------------
# Function definition
# ------------------------------------------------------------------------


def move_files(src_dir_path, destination_dir_path, filenames):
    for file in filenames:
        shutil.move(
            os.path.join(src_dir_path, file), os.path.join(destination_dir_path, file)
        )


def get_reduced_cube_name(src_dir_path, glob_pattern):
    filepaths = glob.glob(os.path.join(src_dir_path, glob_pattern))
    cube_names = []
    for filepath in filepaths:
        filename = os.path.basename(filepath)
        cube_names.append(filename)
    return cube_names


def load_config_file(filename):
    # Read the JSON file
    reduction_scripts_dir = os.path.dirname(__file__)
    file_path = os.path.join(reduction_scripts_dir, filename)

    with open(file_path, "r") as f:
        return json.load(f)


# ------------------------------------------------------------------------


def main():
    # ------------------------------------------------------------------------
    start_time = datetime.datetime.now()

    # ------------------------------------------------------------------------
    # ------------------------------------------------------------------------
    # METADATA WRANGLING FUNCTIONS
    # ------------------------------------------------------------------------
    def get_full_obs_list(metadata):
        full_obs_list = []
        base_fn_list = (
            metadata["bias"]
            + metadata["arc"]
            + metadata["wire"]
            # + metadata['dark']
            + metadata["domeflat"]
            + metadata["twiflat"]
        )
        for fn in base_fn_list:
            if fn not in full_obs_list:
                full_obs_list.append(fn)
        for obs in metadata["sci"] + metadata["std"]:
            for key in obs.keys():
                # Fred's update 2 (another consequence of it ...)
                if (key != "type") and (key != "name"):
                    for fn in obs[key]:
                        if fn not in full_obs_list:
                            full_obs_list.append(fn)
        return full_obs_list

    def get_sci_obs_list(metadata):
        sci_obs_list = []
        for obs in metadata["sci"]:
            for fn in obs["sci"]:
                if fn not in sci_obs_list:
                    sci_obs_list.append(fn)
        return sci_obs_list

    # ------------------- Fred's update 2 ----------------
    def get_std_obs_list(metadata, type="all"):
        std_obs_list = []
        for obs in metadata["std"]:
            for fn in obs["sci"]:
                if fn not in std_obs_list and type == "all":
                    std_obs_list.append(fn)
                if fn not in std_obs_list and (type in obs["type"]):
                    std_obs_list.append(fn)
        return std_obs_list

    def get_sky_obs_list(metadata):
        sky_obs_list = []
        # Fred's update 2 -> to also use the ones from std * !
        for obs in metadata["sci"] + metadata["std"]:
            if "sky" not in obs.keys():
                continue
            for fn in obs["sky"]:
                if fn not in sky_obs_list:
                    sky_obs_list.append(fn)
        return sky_obs_list

    # ---------------- Fred's update -------------------
    def get_associated_calib(metadata, this_fn, type):
        for obs in metadata["sci"] + metadata["std"]:
            if "sky" in obs.keys():
                sky = obs["sky"]
            else:
                sky = []
            for fn in obs["sci"] + sky:
                if fn == this_fn:
                    if type in obs.keys():
                        if obs[type] != "":
                            return obs[type]
        return False

    # ------------------
    # primary ones!
    def get_primary_sci_obs_list(metadata):
        sci_obs_list = [obs["sci"][0] for obs in metadata["sci"]]
        return sci_obs_list

    def get_primary_std_obs_list(metadata, type="all"):
        if type == "all":
            std_obs_list = [obs["sci"][0] for obs in metadata["std"]]
        elif type == "telluric" or type == "flux":
            std_obs_list = []
            for obs in metadata["std"]:
                if obs["sci"][0] not in std_obs_list and (type in obs["type"]):
                    std_obs_list.append(obs["sci"][0])
        else:
            print("Standard star type not understood !")
            print("I will crash now ...")
        return std_obs_list

    # ------------------------------------------------------------------------
    # DEFINE THE PROCESSING STEPS
    # ------------------------------------------------------------------------
    # Subtract overscan
    def run_overscan_sub(metadata, prev_suffix, curr_suffix):
        full_obs_list = get_full_obs_list(metadata)
        # this is the only time I hard code that this step should happen first
        for fn in full_obs_list:
            in_fn = os.path.join(data_dir, "%s.fits" % fn)
            out_fn = os.path.join(out_dir, "%s.p%s.fits" % (fn, curr_suffix))
            if skip_done and os.path.isfile(out_fn):
                continue
            print("Subtracting Overscan for %s" % in_fn.split("/")[-1])
            pywifes.subtract_overscan(in_fn, out_fn, data_hdu=my_data_hdu)
        return

    # ------------------------------------------------------
    # repair bad pixels!
    # ------------------------------------------------------
    def run_bpm_repair(metadata, prev_suffix, curr_suffix):
        full_obs_list = get_full_obs_list(metadata)
        for basename in full_obs_list:
            input_filename = f"{basename}.p{prev_suffix}.fits"
            output_filename = f"{basename}.p{curr_suffix}.fits"
            input_filepath = os.path.join(out_dir, input_filename)
            output_filepath = os.path.join(out_dir, output_filename)
            if skip_done and os.path.isfile(output_filepath):
                continue
            print(f"Repairing {arm} bad pixels for {input_filename}")
            if arm == "red":
                pywifes.repair_red_bad_pix(
                    input_filepath, output_filepath, data_hdu=my_data_hdu
                )
            if arm == "blue":
                pywifes.repair_blue_bad_pix(
                    input_filepath, output_filepath, data_hdu=my_data_hdu
                )

    # ------------------------------------------------------
    # Generate super-bias
    # ------------------------------------------------------
    def run_superbias(metadata, prev_suffix, curr_suffix, method="row_med", **args):
        bias_list = [
            os.path.join(out_dir, "%s.p%s.fits" % (x, prev_suffix))
            for x in metadata["bias"]
        ]
        print("Calculating Global Superbias")
        pywifes.imcombine(bias_list, superbias_fn, data_hdu=my_data_hdu)
        # decide what bias model you will actually subtract - could be just data

        if method == "fit" or method == "row_med":
            # Fit a smart surface to the bias or take the median
            # A bit experimental so far ... but you know what you are doing, right ?
            pywifes.generate_wifes_bias_fit(
                superbias_fn,
                superbias_fit_fn,
                data_hdu=my_data_hdu,
                method=method,
                **args,
            )
        else:
            pywifes.imcopy(superbias_fn, superbias_fit_fn)

        # generate local superbiases for any science frames
        sci_obs_list = get_sci_obs_list(metadata)
        std_obs_list = get_std_obs_list(metadata)
        for fn in sci_obs_list + std_obs_list:
            # Find if there is an associated bias (or more ?)
            local_biases = get_associated_calib(metadata, fn, "bias")
            if local_biases:
                local_bias_fn = get_associated_calib(metadata, fn, "bias")[0]
                print("Calculating Local Superbias for %s" % local_bias_fn)
                local_superbias = os.path.join(
                    out_dir, "%s.fits" % (local_bias_fn + ".lsb")
                )
                local_superbias_fit = os.path.join(
                    out_dir, "%s.fits" % (local_bias_fn + ".lsb_fit")
                )
                if os.path.isfile(local_superbias_fit):
                    continue
                # step 1 - coadd biases
                local_biases_filename = [
                    os.path.join(out_dir, "%s.p%s.fits" % (x, prev_suffix))
                    for x in local_biases
                ]
                pywifes.imcombine(
                    local_biases_filename, local_superbias, data_hdu=my_data_hdu
                )
                # step 2 - generate fit!
                if method == "fit" or method == "row_med":
                    pywifes.generate_wifes_bias_fit(
                        local_superbias,
                        local_superbias_fit,
                        data_hdu=my_data_hdu,
                        method=method,
                        **args,
                    )
                else:
                    pywifes.imcopy(local_superbias, local_superbias_fit)
        return

    # ----------------------------------------------------
    # Subtract bias
    # ----------------------------------------------------
    def run_bias_sub(metadata, prev_suffix, curr_suffix, method="sub", **args):
        full_obs_list = get_full_obs_list(metadata)
        sci_obs_list = get_sci_obs_list(metadata)
        std_obs_list = get_std_obs_list(metadata)
        sky_obs_list = get_sky_obs_list(metadata)
        for fn in full_obs_list:
            in_fn = os.path.join(out_dir, "%s.p%s.fits" % (fn, prev_suffix))
            out_fn = os.path.join(out_dir, "%s.p%s.fits" % (fn, curr_suffix))
            if skip_done and os.path.isfile(out_fn):
                continue
            # figure out which bias to subtract
            local_biases = get_associated_calib(metadata, fn, "bias")
            if local_biases:
                local_bias_fn = get_associated_calib(metadata, fn, "bias")[0]
                local_superbias = os.path.join(
                    out_dir, "%s.fits" % (local_bias_fn + ".lsb")
                )
                bias_fit_fn = os.path.join(
                    out_dir, "%s.fits" % (local_bias_fn + ".lsb_fit")
                )
                bias_type = "local"
            else:
                bias_fit_fn = superbias_fit_fn
                bias_type = "global"

            # subtract it!
            print("Subtracting %s superbias for %s" % (bias_type, in_fn.split("/")[-1]))
            if method == "copy":
                pywifes.imcopy(in_fn, out_fn)
            else:
                pywifes.imarith(in_fn, "-", bias_fit_fn, out_fn, data_hdu=my_data_hdu)
        return

    # ------------------------------------------------------
    # Generate super-flat
    # ------------------------------------------------------
    def run_superflat(
        metadata, prev_suffix, curr_suffix, source, scale=None, method="median"
    ):
        if source == "dome":
            flat_list = [
                os.path.join(out_dir, "%s.p%s.fits" % (x, prev_suffix))
                for x in metadata["domeflat"]
            ]
            out_fn = super_dflat_raw
        elif source == "twi":
            flat_list = [
                os.path.join(out_dir, "%s.p%s.fits" % (x, prev_suffix))
                for x in metadata["twiflat"]
            ]
            out_fn = super_tflat_raw
        else:
            raise ValueError("Flatfield type not recognized")
        print("Generating co-add %sflat" % source)
        pywifes.imcombine(
            flat_list, out_fn, data_hdu=my_data_hdu, scale=scale, method=method
        )
        return

    # ------------------------------------------------------
    # Fred's flat cleanup
    # ------------------------------------------------------
    def run_flat_cleanup(
        metadata,
        prev_suffix,
        curr_suffix,
        type=["dome", "twi"],
        offsets=[0.0, 0.0],
        **args,
    ):

        # check the slitlet definition file
        if os.path.isfile(slitlet_def_fn):
            slitlet_fn = slitlet_def_fn
        else:
            slitlet_fn = None
        if "dome" in type:
            print("Correcting master domeflat", super_dflat_fn.split("/")[-1])
            pywifes.interslice_cleanup(
                super_dflat_raw,
                super_dflat_fn,
                slitlet_fn,
                offset=offsets[type.index("dome")],
                method="2D",
                **args,
            )
        if "twi" in type:
            print("Correcting master twilight flat", super_tflat_fn.split("/")[-1])
            pywifes.interslice_cleanup(
                super_tflat_raw,
                super_tflat_fn,
                slitlet_fn,
                offset=offsets[type.index("twi")],
                method="2D",
                **args,
            )
        return

    # ------------------------------------------------------
    # Fit slitlet profiles
    # ------------------------------------------------------
    def run_slitlet_profile(metadata, prev_suffix, curr_suffix, **args):
        if os.path.isfile(super_dflat_fn):
            flatfield_fn = super_dflat_fn
        else:
            flatfield_fn = super_dflat_raw
        output_fn = slitlet_def_fn
        
        pywifes.derive_slitlet_profiles(
            flatfield_fn, output_fn, data_hdu=my_data_hdu, **args
        )
        return

    # ------------------------------------------------------
    # Create MEF files
    # ------------------------------------------------------
    def run_superflat_mef(metadata, prev_suffix, curr_suffix, source):
        if source == "dome":
            if os.path.isfile(super_dflat_fn):
                in_fn = super_dflat_fn
            else:
                in_fn = super_dflat_raw
            out_fn = super_dflat_mef

        elif source == "twi":
            if os.path.isfile(super_tflat_fn):
                in_fn = super_tflat_fn
            else:
                in_fn = super_tflat_raw
            out_fn = super_tflat_mef

        else:
            raise ValueError("Flatfield type not recognized")
        # check the slitlet definition file
        if os.path.isfile(slitlet_def_fn):
            slitlet_fn = slitlet_def_fn
        else:
            slitlet_fn = None
        # run it!
        print("Generating MEF %sflat" % source)
        pywifes.wifes_slitlet_mef(
            in_fn, out_fn, data_hdu=my_data_hdu, slitlet_def_file=slitlet_fn
        )
        return

    def run_slitlet_mef(metadata, prev_suffix, curr_suffix, ns=False):
        full_obs_list = get_full_obs_list(metadata)
        sci_obs_list = get_sci_obs_list(metadata)
        std_obs_list = get_std_obs_list(metadata)
        sky_obs_list = get_sky_obs_list(metadata)
        ns_proc_list = sci_obs_list + std_obs_list
        # check the slitlet definition file
        if os.path.isfile(slitlet_def_fn):
            slitlet_fn = slitlet_def_fn
        else:
            slitlet_fn = None
        for fn in full_obs_list:
            in_fn = os.path.join(out_dir, "%s.p%s.fits" % (fn, prev_suffix))
            out_fn = os.path.join(out_dir, "%s.p%s.fits" % (fn, curr_suffix))
            if skip_done and os.path.isfile(out_fn):
                continue
            print("Creating MEF file for %s" % in_fn.split("/")[-1])
            if ns and fn in ns_proc_list:
                sky_fn = os.path.join(out_dir, "%s.s%s.fits" % (fn, curr_suffix))
                pywifes.wifes_slitlet_mef_ns(
                    in_fn,
                    out_fn,
                    sky_fn,
                    data_hdu=my_data_hdu,
                    slitlet_def_file=slitlet_fn,
                )
            else:
                pywifes.wifes_slitlet_mef(
                    in_fn, out_fn, data_hdu=my_data_hdu, slitlet_def_file=slitlet_fn
                )
            gc.collect()
        return

    # ------------------------------------------------------
    # Wavelength solution
    # ------------------------------------------------------
    def run_wave_soln(metadata, prev_suffix, curr_suffix, **args):
        # First, generate the master arc solution, based on generic arcs
        wsol_in_fn = os.path.join(
            out_dir, "%s.p%s.fits" % (metadata["arc"][0], prev_suffix)
        )
        print("Deriving master wavelength solution from %s" % wsol_in_fn.split("/")[-1])
        wifes_wsol.derive_wifes_wave_solution(wsol_in_fn, wsol_out_fn, **args)
        # local wave solutions for science or standards
        sci_obs_list = get_sci_obs_list(metadata)
        std_obs_list = get_std_obs_list(metadata)
        for fn in sci_obs_list + std_obs_list:
            # Check if the file has a dedicated arc associated with it ...
            # Only for Science and Std stars for now (sky not required at this stage)
            # (less critical for the rest anyway ...)
            # As per Mike I. pull request: if two arcs are present, find a solution
            # for both to later interpolate between them.
            # Restrict it to the first two arcs in the list (in case the feature is
            # being unknowingly used, avoid too much lost time).
            local_arcs = get_associated_calib(metadata, fn, "arc")
            if local_arcs:
                for i in range(np.min([2, np.size(local_arcs)])):
                    local_arc_fn = os.path.join(
                        out_dir, "%s.p%s.fits" % (local_arcs[i], prev_suffix)
                    )
                    local_wsol_out_fn = os.path.join(
                        out_dir, "%s.wsol.fits" % (local_arcs[i])
                    )
                    if os.path.isfile(local_wsol_out_fn):
                        continue
                    print("Deriving local wavelength solution for %s" % local_arcs[i])
                    wifes_wsol.derive_wifes_wave_solution(
                        local_arc_fn, local_wsol_out_fn, **args
                    )
        return

    # ------------------------------------------------------
    # Wire solution
    # ------------------------------------------------------
    def run_wire_soln(metadata, prev_suffix, curr_suffix):
        # Global wire solution
        wire_in_fn = os.path.join(
            out_dir, "%s.p%s.fits" % (metadata["wire"][0], prev_suffix)
        )
        print("Deriving global wire solution from %s" % wire_in_fn.split("/")[-1])
        pywifes.derive_wifes_wire_solution(wire_in_fn, wire_out_fn)
        # Wire solutions for any specific obsevations
        sci_obs_list = get_sci_obs_list(metadata)
        std_obs_list = get_std_obs_list(metadata)
        for fn in sci_obs_list + std_obs_list:
            # Check if the file has a dedicated wire associated with it ...
            # Only for Science and Std stars for now (sky not required at this stage)
            # (less critical for the rest anyway ...)
            local_wires = get_associated_calib(metadata, fn, "wire")
            if local_wires:
                local_wire_fn = os.path.join(
                    out_dir, "%s.p%s.fits" % (local_wires[0], prev_suffix)
                )
                local_wire_out_fn = os.path.join(
                    out_dir, "%s.wire.fits" % (out_dir, local_wires[0])
                )
                if os.path.isfile(local_wire_out_fn):
                    continue
                print("Deriving local wire solution for %s" % local_wires[0])
                pywifes.derive_wifes_wire_solution(local_wire_fn, local_wire_out_fn)
        return

    # ------------------------------------------------------
    # Cosmic Rays
    # ------------------------------------------------------
    def run_cosmic_rays(
        metadata,
        prev_suffix,
        curr_suffix,
        ns=False,
        multithread=False,
        max_processes=-1,
    ):
        # now run ONLY ON SCIENCE TARGETS AND STANDARDS
        sci_obs_list = get_sci_obs_list(metadata)
        sky_obs_list = get_sky_obs_list(metadata)
        std_obs_list = get_std_obs_list(metadata)

        print(sci_obs_list + sky_obs_list)

        for fn in sci_obs_list + sky_obs_list:
            in_fn = os.path.join(out_dir, "%s.p%s.fits" % (fn, prev_suffix))
            out_fn = os.path.join(out_dir, "%s.p%s.fits" % (fn, curr_suffix))
            print("Cleaning cosmics in %s" % in_fn.split("/")[-1])
            # skip files which are already done
            if skip_done and os.path.isfile(out_fn):
                continue
            lacos_wifes(
                in_fn,
                out_fn,
                wsol_fn=wsol_out_fn,
                niter=3,
                sig_clip=10.0,
                obj_lim=10.0,
                sig_frac=0.2,
                is_multithread=multithread,
                max_processes=max_processes,
            )
            if ns:
                in_fn = os.path.join(out_dir, "%s.s%s.fits" % (fn, prev_suffix))
                out_fn = os.path.join(out_dir, "%s.s%s.fits" % (fn, curr_suffix))
                print("Cleaning cosmics in %s" % in_fn.split("/")[-1])
                lacos_wifes(
                    in_fn,
                    out_fn,
                    wsol_fn=wsol_out_fn,
                    niter=3,
                    sig_clip=10.0,
                    obj_lim=10.0,
                    sig_frac=0.2,
                    is_multithread=multithread,
                    max_processes=max_processes,
                )
            gc.collect()

        for fn in std_obs_list:
            in_fn = os.path.join(out_dir, "%s.p%s.fits" % (fn, prev_suffix))
            out_fn = os.path.join(out_dir, "%s.p%s.fits" % (fn, curr_suffix))
            if skip_done and os.path.isfile(out_fn):
                continue
            print("Cleaning cosmics in %s" % in_fn.split("/")[-1])
            lacos_wifes(
                in_fn,
                out_fn,
                wsol_fn=wsol_out_fn,
                niter=3,
                sig_clip=10.0,
                obj_lim=10.0,
                sig_frac=0.2,
                is_multithread=multithread,
                max_processes=max_processes,
            )
            if ns:
                in_fn = os.path.join(out_dir, "%s.s%s.fits" % (fn, prev_suffix))
                out_fn = os.path.join(out_dir, "%s.s%s.fits" % (fn, curr_suffix))
                print("Cleaning cosmics in %s" % in_fn.split("/")[-1])
                # lacos_wifes(in_fn, out_fn, niter=1, sig_frac=2.0)
                lacos_wifes(
                    in_fn,
                    out_fn,
                    wsol_fn=wsol_out_fn,
                    niter=3,
                    sig_clip=10.0,
                    obj_lim=10.0,
                    sig_frac=0.2,
                    is_multithread=multithread,
                    max_processes=max_processes,
                )
            gc.collect()
        return

    # ------------------------------------------------------
    # Sky subtraction
    # ------------------------------------------------------
    def run_sky_sub_ns(metadata, prev_suffix, curr_suffix):
        sci_obs_list = get_sci_obs_list(metadata)
        std_obs_list = get_std_obs_list(metadata)
        ns_proc_list = sci_obs_list + std_obs_list
        for fn in ns_proc_list:
            in_fn = os.path.join(out_dir, "%s.p%s.fits" % (fn, prev_suffix))
            out_fn = os.path.join(out_dir, "%s.p%s.fits" % (fn, curr_suffix))
            sky_fn = os.path.join(out_dir, "%s.s%s.fits" % (fn, prev_suffix))
            print("Subtracting N+S sky frame for %s" % in_fn.split("/")[-1])
            pywifes.scaled_imarith_mef(in_fn, "-", sky_fn, out_fn, scale="exptime")
        return

    def run_sky_sub(metadata, prev_suffix, curr_suffix, ns=False):
        if ns:
            run_sky_sub_ns(metadata, prev_suffix, curr_suffix)
        else:
            # subtract sky frames from science objects
            for obs in metadata["sci"]:
                if len(obs["sky"]) > 0:
                    sky_fn = obs["sky"][0]
                    sky_proc_fn = os.path.join(
                        out_dir, "%s.p%s.fits" % (sky_fn, prev_suffix)
                    )
                    for fn in obs["sci"]:
                        in_fn = os.path.join(out_dir, "%s.p%s.fits" % (fn, prev_suffix))
                        out_fn = os.path.join(
                            out_dir, "%s.p%s.fits" % (fn, curr_suffix)
                        )
                        print("Subtracting sky frame for %s" % in_fn.split("/")[-1])
                        # subtract scaled sky frame!
                        pywifes.scaled_imarith_mef(
                            in_fn, "-", sky_proc_fn, out_fn, scale="exptime"
                        )
                else:
                    for fn in obs["sci"]:
                        in_fn = os.path.join(out_dir, "%s.p%s.fits" % (fn, prev_suffix))
                        out_fn = os.path.join(
                            out_dir, "%s.p%s.fits" % (fn, curr_suffix)
                        )
                        print("Copying image %s" % in_fn.split("/")[-1])
                        # subtract scaled sky frame!
                        pywifes.imcopy(in_fn, out_fn)
            # copy stdstar frames
            std_obs_list = get_std_obs_list(metadata)
            for fn in std_obs_list:
                in_fn = os.path.join(out_dir, "%s.p%s.fits" % (fn, prev_suffix))
                out_fn = os.path.join(out_dir, "%s.p%s.fits" % (fn, curr_suffix))
                if skip_done and os.path.isfile(out_fn):
                    continue
                print("Copying standard star image %s" % in_fn.split("/")[-1])
                pywifes.imcopy(in_fn, out_fn)
        return

    # ------------------------------------------------------
    # Image coaddition for science and standards!
    # ------------------------------------------------------
    def run_obs_coadd(metadata, prev_suffix, curr_suffix, method="sum", scale=None):
        for obs in metadata["sci"] + metadata["std"]:
            # if just one, then copy it
            if len(obs["sci"]) == 1:
                fn = obs["sci"][0]
                in_fn = os.path.join(out_dir, "%s.p%s.fits" % (fn, prev_suffix))
                out_fn = os.path.join(out_dir, "%s.p%s.fits" % (fn, curr_suffix))
                if skip_done and os.path.isfile(out_fn):
                    continue
                print("Copying image %s" % in_fn.split("/")[-1])
                pywifes.imcopy(in_fn, out_fn)
            # coadd sci frames!
            else:
                in_fn_list = [
                    os.path.join(out_dir, "%s.p%s.fits" % (fn, prev_suffix))
                    for fn in obs["sci"]
                ]
                out_fn = os.path.join(
                    out_dir, "%s.p%s.fits" % (obs["sci"][0], curr_suffix)
                )
                print("Coadding images for %s" % in_fn_list[0].split("/")[-1])
                pywifes.imcombine_mef(in_fn_list, out_fn, scale=scale, method=method)
        return

    # ------------------------------------------------------
    # Flatfield: Response
    # ------------------------------------------------------
    def run_flat_response(metadata, prev_suffix, curr_suffix, mode="all"):
        # now fit the desired style of response function
        print("Generating flatfield response function") 
        print("Using %s_flat" % mode)
        if mode == "all":
<<<<<<< HEAD
            print('We are in all !!!!!!!!!!!!!!!!!!!')
=======

>>>>>>> 0576d1bb
            pywifes.wifes_2dim_response(
                super_dflat_mef, super_tflat_mef, flat_resp_fn, wsol_fn=wsol_out_fn
            )
        elif mode == "dome":
            print('We are in dome !!!!!!!!!!!!!!!!!!!')

            pywifes.wifes_response_poly(super_dflat_mef, flat_resp_fn, wsol_fn=wsol_out_fn)
        else:
            raise ValueError("Requested response mode not recognized")
        return

    # ------------------------------------------------------
    # Flatfield: Division
    # ------------------------------------------------------
    def run_flatfield(metadata, prev_suffix, curr_suffix):
        sci_obs_list = get_primary_sci_obs_list(metadata)
        std_obs_list = get_primary_std_obs_list(metadata)
        for fn in sci_obs_list + std_obs_list:
            in_fn = os.path.join(out_dir, "%s.p%s.fits" % (fn, prev_suffix))
            out_fn = os.path.join(out_dir, "%s.p%s.fits" % (fn, curr_suffix))
            if skip_done and os.path.isfile(out_fn):
                continue
            print("Flat-fielding image %s" % in_fn.split("/")[-1])
            pywifes.imarith_mef(in_fn, "/", flat_resp_fn, out_fn)
        return

    # ------------------------------------------------------
    # Data Cube Generation
    # ------------------------------------------------------
    def run_cube_gen(metadata, prev_suffix, curr_suffix, **args):
        # now generate cubes
        sci_obs_list = get_primary_sci_obs_list(metadata)
        std_obs_list = get_primary_std_obs_list(metadata)
        for fn in sci_obs_list + std_obs_list:
            in_fn = os.path.join(out_dir, "%s.p%s.fits" % (fn, prev_suffix))
            out_fn = os.path.join(out_dir, "%s.p%s.fits" % (fn, curr_suffix))
            if skip_done and os.path.isfile(out_fn):
                continue
            print("Generating Data Cube for %s" % in_fn.split("/")[-1])
            # decide whether to use global or local wsol and wire files
            local_wires = get_associated_calib(metadata, fn, "wire")
            if local_wires:
                wire_fn = os.path.join(out_dir, "%s.wire.fits" % (local_wires[0]))
                print("(Note: using %s as wire file)" % wire_fn.split("/")[-1])
            else:
                wire_fn = wire_out_fn
            local_arcs = get_associated_calib(metadata, fn, "arc")
            if local_arcs:
                # Do I have two arcs ? Do they surround the Science file ?
                # Implement linear interpolation as suggested by Mike I.
                if len(local_arcs) == 2:
                    # First, get the Science time
                    f = pyfits.open(in_fn)
                    sci_header = f[0].header
                    sci_time = sci_header["DATE-OBS"]
                    # Now get the arc times
                    arc_times = ["", ""]
                    for i in range(2):
                        # Fetch the arc time from the "extra" pkl file
                        local_wsol_out_fn_extra = os.path.join(
                            out_dir, "%s.wsol.fits_extra.pkl" % (local_arcs[i])
                        )
                        f = open(local_wsol_out_fn_extra, "rb")
                        try:
                            f_pickled = pickle.load(
                                f, protocol=2
                            )  # TODO: see if this works
                        except:
                            f_pickled = pickle.load(f)  # Python 3
                        f.close()
                        arc_times[i] = f_pickled[-1][0]

                    # Now, make sure the Science is between the arcs:
                    t0 = datetime.datetime(
                        np.int(arc_times[0].split("-")[0]),
                        np.int(arc_times[0].split("-")[1]),
                        np.int(arc_times[0].split("-")[2].split("T")[0]),
                        np.int(arc_times[0].split("T")[1].split(":")[0]),
                        np.int(arc_times[0].split(":")[1]),
                        np.int(arc_times[0].split(":")[2].split(".")[0]),
                    )
                    t1 = datetime.datetime(
                        np.int(sci_time.split("-")[0]),
                        np.int(sci_time.split("-")[1]),
                        np.int(sci_time.split("-")[2].split("T")[0]),
                        np.int(sci_time.split("T")[1].split(":")[0]),
                        np.int(sci_time.split(":")[1]),
                        np.int(sci_time.split(":")[2].split(".")[0]),
                    )
                    t2 = datetime.datetime(
                        np.int(arc_times[1].split("-")[0]),
                        np.int(arc_times[1].split("-")[1]),
                        np.int(arc_times[1].split("-")[2].split("T")[0]),
                        np.int(arc_times[1].split("T")[1].split(":")[0]),
                        np.int(arc_times[1].split(":")[1]),
                        np.int(arc_times[1].split(":")[2].split(".")[0]),
                    )
                    ds1 = (t1 - t0).total_seconds()
                    ds2 = (t2 - t1).total_seconds()
                    if ds1 > 0 and ds2 > 0:
                        # Alright, I need to interpolate betweent the two arcs
                        file_camera = sci_header["CAMERA"]
                        if file_camera == "WiFeSRed":
                            w1 = ds1 / (ds1 + ds2)
                            w2 = ds2 / (ds1 + ds2)
                        else:  # file_camera == 'WiFeSBlue'
                            w1 = ds2 / (ds1 + ds2)
                            w2 = ds1 / (ds1 + ds2)

                        # Open the arc solution files
                        fn0 = os.path.join(out_dir, "%s.wsol.fits" % (local_arcs[0]))
                        fn1 = os.path.join(out_dir, "%s.wsol.fits" % (local_arcs[1]))
                        fits0 = pyfits.open(fn0)
                        fits1 = pyfits.open(fn1)

                        for i in range(1, len(fits0)):
                            fits0[i].data = w1 * fits0[i].data + w2 * fits1[i].data

                        wsol_fn = os.path.join(out_dir, "%s.wsol.fits" % (fn))
                        fits0.writeto(wsol_fn, overwrite=True)

                        print("(2 arcs found)")
                        print(
                            "(Note: using %sx%s.wsol.fits + %sx%s.wsol.fits as wsol file)"
                            % (
                                np.round(w1, 2),
                                local_arcs[0],
                                np.round(w2, 2),
                                local_arcs[1],
                            )
                        )

                    else:
                        # Arcs do not surround the Science frame
                        # Revert to using the first one instead
                        wsol_fn = os.path.join(
                            out_dir, "%s.wsol.fits" % (local_arcs[0])
                        )
                        print(
                            "(2 arcs found, but they do not bracket the Science frame!)"
                        )
                        print("(Note: using %s as wsol file)" % wsol_fn.split("/")[-1])

                else:
                    # Either 1 or more than two arcs present ... only use the first one !
                    wsol_fn = os.path.join(out_dir, "%s.wsol.fits" % (local_arcs[0]))
                    print("(Note: using %s as wsol file)" % wsol_fn.split("/")[-1])

            else:
                wsol_fn = wsol_out_fn

            # All done, let's generate the cube
            pywifes.generate_wifes_cube(
                in_fn,
                out_fn,
                wire_fn=wire_fn,
                wsol_fn=wsol_fn,
                ny_orig=76,
                offset_orig=2.0,
                **args,
            )
            # print squirrel
        return

    # ------------------------------------------------------
    # Standard star extraction
    # ------------------------------------------------------
    def run_extract_stars(metadata, prev_suffix, curr_suffix, type="all", **args):
        # for each std, extract spectrum as desired
        std_obs_list = get_primary_std_obs_list(metadata, type=type)
        # print std_obs_list
        for fn in std_obs_list:
            in_fn = os.path.join(out_dir, "%s.p%s.fits" % (fn, prev_suffix))
            out_fn = os.path.join(out_dir, "%s.x%s.dat" % (fn, prev_suffix))
            print("Extract %s standard star from %s" % (type, in_fn.split("/")[-1]))
            wifes_calib.extract_wifes_stdstar(
                in_fn, save_fn=out_fn, save_mode="ascii", **args
            )
        return

    # Sensitivity Function fit
    def run_derive_calib(metadata, prev_suffix, curr_suffix, method="poly", **args):
        std_obs_list = get_primary_std_obs_list(metadata, type="flux")
        std_cube_list = [
            os.path.join(out_dir, "%s.p%s.fits" % (fn, prev_suffix))
            for fn in std_obs_list
        ]
        extract_list = [
            os.path.join(out_dir, "%s.x%s.dat" % (fn, prev_suffix))
            for fn in std_obs_list
        ]
        print("Deriving sensitivity function")
        best_calib = wifes_calib.derive_wifes_calibration(
            std_cube_list, calib_fn, extract_in_list=extract_list, method=method, **args
        )
        return

    # Applying Flux Calibration
    def run_flux_calib(metadata, prev_suffix, curr_suffix, mode="pywifes", **args):
        # calibrate all sci and std obs
        sci_obs_list = get_primary_sci_obs_list(metadata)
        std_obs_list = get_primary_std_obs_list(metadata)
        for fn in sci_obs_list + std_obs_list:
            in_fn = os.path.join(out_dir, "%s.p%s.fits" % (fn, prev_suffix))
            out_fn = os.path.join(out_dir, "%s.p%s.fits" % (fn, curr_suffix))
            print("Flux-calibrating cube %s" % in_fn.split("/")[-1])
            wifes_calib.calibrate_wifes_cube(in_fn, out_fn, calib_fn, mode)
        return

    # ------------------------------------------------------
    # Telluric - derive
    # ------------------------------------------------------
    def run_derive_telluric(metadata, prev_suffix, curr_suffix, **args):
        std_obs_list = get_primary_std_obs_list(metadata, "telluric")
        std_cube_list = [
            os.path.join(out_dir, "%s.p%s.fits" % (fn, prev_suffix))
            for fn in std_obs_list
        ]
        extract_list = [
            os.path.join(out_dir, "%s.x%s.dat" % (fn, prev_suffix))
            for fn in std_obs_list
        ]
        print("Deriving telluric correction")
        wifes_calib.derive_wifes_telluric(
            std_cube_list, tellcorr_fn, extract_in_list=extract_list, **args
        )
        return

    # Telluric - apply
    def run_telluric_corr(metadata, prev_suffix, curr_suffix, **args):
        # calibrate all sci and std obs
        sci_obs_list = get_primary_sci_obs_list(metadata)
        std_obs_list = get_primary_std_obs_list(metadata)
        for fn in sci_obs_list + std_obs_list:
            in_fn = os.path.join(out_dir, "%s.p%s.fits" % (fn, prev_suffix))
            out_fn = os.path.join(out_dir, "%s.p%s.fits" % (fn, curr_suffix))
            print("Correcting telluric in %s" % in_fn.split("/")[-1])
            wifes_calib.apply_wifes_telluric(in_fn, out_fn, tellcorr_fn)
        return

    # Save final cube in suitable fits format
    def run_save_3dcube(metadata, prev_suffix, curr_suffix, **args):
        
        # List all the  science files
        sci_obs_list = get_primary_sci_obs_list(metadata)
<<<<<<< HEAD

        # Check if is half-frame from the first sci image
        sci_filename = data_dir +  sci_obs_list[0] + ".fits"

        halfframe = is_halfframe(sci_filename)

        # now generate cubes
        for fn in sci_obs_list:
=======
        std_obs_list = get_primary_std_obs_list(metadata)
        for fn in sci_obs_list + std_obs_list:
>>>>>>> 0576d1bb
            in_fn = os.path.join(out_dir, "%s.p%s.fits" % (fn, prev_suffix))
            out_fn = os.path.join(out_dir, "%s.%s.fits" % (fn, curr_suffix))
            print("Saving 3D Data Cube for %s" % in_fn.split("/")[-1])
            pywifes.generate_wifes_3dcube(in_fn, out_fn, halfframe = halfframe, **args)
        return

    # --------------------------------------------
    # INICIATE THE SCRIPT
    # --------------------------------------------

    # Initialize ArgumentParser with a description
    parser = argparse.ArgumentParser(
        description="The Python data reduction pipeline for WiFeS."
    )

    # The raw data directory is a required positional argument
    parser.add_argument("data_dir", type=str, help="Path to the raw data directory.")

    # Option for specifying the path to the red parameters JSON file
    parser.add_argument(
        "--red-params",
        type=str,
        help="Optional: Path to the configuration JSON file containing parameters for reducing the blue arm.",
    )

    # Option for specifying the path to the blue parameters JSON file
    parser.add_argument(
        "--blue-params",
        type=str,
        help="Optional: Path to the configuration JSON file containing parameters for reducing the blue arm.",
    )

    # Option for triggering the reduction from master calibrations
    parser.add_argument(
        "--from-master",
        type=str,
        const="./data_products/master_calib",
        nargs="?",
        help="Optional: Path to the master calibrations directory. If not provided, the default path will be used: .",
    )

    # Option for specifying to skip already completed steps
    parser.add_argument(
        "-skip-done",
        action="store_true",
        help="Optional: Skip already completed steps.",
    )

    parser.add_argument(
        "-just-calib",
        action="store_true",
        help="Optional: Only basics master calibration files will produced.",
    )


    args = parser.parse_args()

    # Validate and process the data_dir
    data_dir = os.path.abspath(args.data_dir)
    if not data_dir.endswith("/"):
        data_dir += "/"
    print(f"Processing data in directory: {data_dir}")

    # Handling reduction parameters.
    params_path = {
        "blue": None,
        "red": None,
    }

    # Red
    if args.red_params:
        params_path["red"] = os.path.abspath(args.red_params)
        print(f"Using red parameters from: {params_path['red']}")

    # Blue
    if args.blue_params:
        params_path["blue"] = os.path.abspath(args.blue_params)
        print(f"Using blue parameters from: {params_path['blue']}")

    # Reduction from master calibration frames
    from_master = args.from_master

    # Only basics master calibration.
    just_calib = args.just_calib


    # Classify all raw data (red and blue arm)
    naxis2_to_process = 0  # TODO is this used in half frame (stellar mode)? Check that and include it as a parameter in the json files if needed.
    obs_metadatas = classify(data_dir, naxis2_to_process)

    # Set paths
    reduction_scripts_dir = os.path.dirname(__file__)
    working_dir = os.getcwd()

    # Set to skip already done files
    skip_done = args.skip_done

    # Set grism_key dictionary due to different keyword names for red and blue arms.
    grism_key = {
        "blue": "GRATINGB",
        "red": "GRATINGR",
    }

    # Set the directory for master calibration files (default is ./data_products/master_calib/)
    # Define a list of steps to skip if the reduction is being performed using master calibration files
    if from_master:
        master_dir = os.path.abspath(from_master)
        extra_skip_steps = [
            "superbias",
            "superflat",
            "slitlet_profile",
            "flat_cleanup",
            "superflat_mef",
            "wave_soln",
            "wire_soln",
            "flat_response",
        ]

    else:
        # Master calibration files firectory
        master_dir = os.path.join(working_dir, "data_products/master_calib/")
        os.makedirs(master_dir, exist_ok=True)
        # No extra skiped steps in principal.
        extra_skip_steps = []

    print(f"Processing using master calibrations from: '{master_dir}'.")

    for arm in obs_metadatas.keys():

        try:
            # ------------------------------------------------------------------------
            #      LOAD JSON FILE WITH USER REDUCTION SETUP
            # ------------------------------------------------------------------------
            obs_metadata = obs_metadatas[arm]

            # Determine the grism and observing mode used in the first image of science, standard, or arc of the respective arm.
            # Skip reductions steps if no objects no standar star observations are present.

            if obs_metadata["sci"]:
                reference_filename = obs_metadata["sci"][0]["sci"][0] + ".fits"

            elif obs_metadata["std"]:
                reference_filename = obs_metadata["std"][0]["sci"][0] + ".fits"

            elif obs_metadata["arc"]:
                reference_filename = obs_metadata["arc"][0] + ".fits"



            # Check observing mode
            if pywifes.is_nodshuffle(data_dir + reference_filename):
                obs_mode = "ns"

            elif pywifes.is_subnodshuffle(data_dir + reference_filename):
                obs_mode = "ns"

            else:
                obs_mode = "class"

            # Grism
            grism = pyfits.getheader(data_dir + reference_filename)[grism_key[arm]]

            # Set the JSON file path and read it.
            if just_calib and (params_path[arm] is None):
                json_path = f"./pipeline_params/just-calib/{arm}/params_{obs_mode}_{grism}.json"
            elif params_path[arm] is None:
                json_path = f"./pipeline_params/{arm}/params_{obs_mode}_{grism}.json"
            else:
                json_path = params_path[arm]

    
            proc_steps = load_config_file(json_path)

            # Create data products directory structure
            out_dir = os.path.join(working_dir, f"data_products/intermediate/{arm}")

            os.makedirs(out_dir, exist_ok=True)

            calib_prefix = f"wifes_{arm}"

            # Some WiFeS specific things
            my_data_hdu = 0

<<<<<<< HEAD
            # SET SKIP ALREADY DONE FILES ?
            skip_done = True

=======
>>>>>>> 0576d1bb
            # ------------------------------------------------------------------------
            # Define names for master calibration files and set their path.
            # ------------------------------------------------------------------------
            # Bias Master Files
            superbias_fn = os.path.join(master_dir, "%s_superbias.fits" % calib_prefix)
            superbias_fit_fn = os.path.join(master_dir, "%s_superbias_fit.fits" % calib_prefix)

            # Flat Master Files
            # Dome
            super_dflat_raw = os.path.join(master_dir, "%s_super_domeflat_raw.fits" % calib_prefix)
            super_dflat_fn = os.path.join(master_dir, "%s_super_domeflat.fits" % calib_prefix)
            super_dflat_mef = os.path.join(master_dir, "%s_super_domeflat_mef.fits" % calib_prefix)
            # Twilight
            super_tflat_raw = os.path.join(master_dir, "%s_super_twiflat_raw.fits" % calib_prefix)
            super_tflat_fn = os.path.join(master_dir, "%s_super_twiflat.fits" % calib_prefix)
            super_tflat_mef = os.path.join(master_dir, "%s_super_twiflat_mef.fits" % calib_prefix)
            # Slitlet definition
            slitlet_def_fn = os.path.join(master_dir, "%s_slitlet_defs.pkl" % calib_prefix)
            wsol_out_fn = os.path.join(master_dir, "%s_wave_soln.fits" % calib_prefix)
            wire_out_fn = os.path.join(master_dir, "%s_wire_soln.fits" % calib_prefix)
            flat_resp_fn = os.path.join(master_dir, "%s_resp_mef.fits" % calib_prefix)
            calib_fn = os.path.join(master_dir, "%s_calib.pkl" % calib_prefix)
            tellcorr_fn = os.path.join(master_dir, "%s_tellcorr.pkl" % calib_prefix)

            # When reducing from master calibration files, if the tellic_correction file is already among the master calibrations, skip its generation.
            if from_master and os.path.exists(tellcorr_fn):
                extra_skip_steps.append("derive_calib")

            # ------------------------------------------------------------------------
            # Run proccessing steps
            # ------------------------------------------------------------------------
            prev_suffix = None
            for step in proc_steps[arm]:
                step_name = step["step"]
                step_run = step["run"]
                step_suffix = step["suffix"]
                step_args = step["args"]
                func_name = "run_" + step_name
                func = locals()[func_name]

                # When master calibrations are in use, the steps listed in skip_steps will be skipped.
                if step_name in extra_skip_steps:
                    continue

                if step_run:
                    print('-----------------------------')
                    print(step_name)
                    print('-----------------------------')
                    func(
                        obs_metadata,
                        prev_suffix=prev_suffix,
                        curr_suffix=step_suffix,
                        **step_args,
                    )
                    print('---------- DONE -------------')
                    if step_suffix != None:
<<<<<<< HEAD
                        prev_suffix = step_suffix    
=======
                        prev_suffix = step_suffix
    
>>>>>>> 0576d1bb
                else:
                    pass


        except Exception as exc:
 
            print(f"{arm} skipped, as an error occurred during processing: '{exc}'.")

    # ----------------------------------------------------------
    # Move reduce cube to the data_products directory
    # ----------------------------------------------------------
    if just_calib:
        print("Only basics master calibration files have been produced.")

    else:
        destination_dir = os.path.join(working_dir, "data_products")

        # Red
        red_cubes_path = os.path.join(working_dir, "data_products/intermediate/red/")
        red_cubes_file_name = get_reduced_cube_name(red_cubes_path, "*.cube.fits")
        # Move reduced cubes to the data_product
        move_files(red_cubes_path, destination_dir, red_cubes_file_name)

        # Blue
        blue_cubes_path = os.path.join(working_dir, "data_products/intermediate/blue/")
        blue_cubes_file_name = get_reduced_cube_name(blue_cubes_path, "*.cube.fits")
        # Move reduced cubes to the data_product
        move_files(blue_cubes_path, destination_dir, blue_cubes_file_name)

        # ----------------------------------------------------------
        # Find and list all reduced cubes in the destination directory
        # ----------------------------------------------------------
        reduced_cubes_paths = [
            os.path.join(destination_dir, file_name) for file_name in blue_cubes_file_name
        ] + [os.path.join(destination_dir, file_name) for file_name in red_cubes_file_name]

        # ----------------------------------------------------------
        # Match cubes from the same observation based on DATE-OBS
        # ----------------------------------------------------------
        matched_cubes = cube_matcher(reduced_cubes_paths)

        # ----------------------------------------------------------
        # Read extraction parameters from JSON file
        # ----------------------------------------------------------

        # Read the JSON file
        extract_params = load_config_file(
            f"./pipeline_params/params_extract_{obs_mode}.json"
        )

        # ----------------------------------------------------------
        # Loop over matched cubes list
        # ----------------------------------------------------------

        for match_cubes in matched_cubes:
            # ----------
            # Extraction
            # ----------
            blue_cube_path = match_cubes["Blue"]
            red_cube_path = match_cubes["Red"]
            plot_output = match_cubes["file_name"].replace(".cube", "_detection_plot.pdf")

            # Run auto-extraction
            detect_extract_and_save(
                blue_cube_path,
                red_cube_path,
                destination_dir,
                r_arcsec=extract_params["r_arcsec"],
                border_width=extract_params["border_width"],
                sky_sub=extract_params["sky_sub"],
                check_plot=extract_params["check_plot"],
                plot_output=plot_output,
            )

            # ------------------------------------
            # Splice only paired cubes and spectra
            # ------------------------------------
            if match_cubes["Blue"] is not None and match_cubes["Red"] is not None:
                blue_cube_name = os.path.basename(match_cubes["Blue"])
                red_cube_name = os.path.basename(match_cubes["Red"])

                # Get filename of form `xxx-Splice-UTxxx.cube.fits`
                spliced_cube_name = blue_cube_name.replace("Blue", "Splice")
                spliced_cube_path = os.path.join(destination_dir, spliced_cube_name)

                # Splice cubes
                splice_cubes(match_cubes["Blue"], match_cubes["Red"], spliced_cube_path)

                # Find blue spectra files matching the pattern 'xxx-Blue-UTxxx.spec.ap*'
                pattern_blue = os.path.join(
                    destination_dir, blue_cube_name.replace("cube", "spec.ap*")
                )
                blue_specs = glob.glob(pattern_blue)

                # Find red spectra files matching the pattern 'xxx-Red-UTxxx.spec.ap*'
                pattern_red = os.path.join(
                    destination_dir, red_cube_name.replace("cube", "spec.ap*")
                )
                red_specs = glob.glob(pattern_red)

                # Splice spectra
                for blue_spec, red_spec in zip(blue_specs, red_specs):
                    # Generate filename for spliced spectrum 'xxx-Splice-UTxxx.spec.apx.fits'
                    spliced_spectrum_name = os.path.basename(blue_spec).replace(
                        "Blue", "Splice"
                    )
                    output = os.path.join(
                        working_dir, destination_dir, spliced_spectrum_name
                    )
                    splice_spectra(blue_spec, red_spec, output)

    # ----------------------------------------------------------
    # Print total running time
    # ----------------------------------------------------------
    duration = datetime.datetime.now() - start_time
    print("All done in %.01f seconds." % duration.total_seconds())


if __name__ == "__main__":
    main()<|MERGE_RESOLUTION|>--- conflicted
+++ resolved
@@ -357,7 +357,6 @@
         else:
             flatfield_fn = super_dflat_raw
         output_fn = slitlet_def_fn
-        
         pywifes.derive_slitlet_profiles(
             flatfield_fn, output_fn, data_hdu=my_data_hdu, **args
         )
@@ -512,14 +511,13 @@
         sci_obs_list = get_sci_obs_list(metadata)
         sky_obs_list = get_sky_obs_list(metadata)
         std_obs_list = get_std_obs_list(metadata)
-
-        print(sci_obs_list + sky_obs_list)
-
         for fn in sci_obs_list + sky_obs_list:
             in_fn = os.path.join(out_dir, "%s.p%s.fits" % (fn, prev_suffix))
             out_fn = os.path.join(out_dir, "%s.p%s.fits" % (fn, curr_suffix))
             print("Cleaning cosmics in %s" % in_fn.split("/")[-1])
             # skip files which are already done
+            # if os.path.isfile(out_fn):
+            #    continue
             if skip_done and os.path.isfile(out_fn):
                 continue
             lacos_wifes(
@@ -549,7 +547,6 @@
                     max_processes=max_processes,
                 )
             gc.collect()
-
         for fn in std_obs_list:
             in_fn = os.path.join(out_dir, "%s.p%s.fits" % (fn, prev_suffix))
             out_fn = os.path.join(out_dir, "%s.p%s.fits" % (fn, curr_suffix))
@@ -674,21 +671,16 @@
     # ------------------------------------------------------
     def run_flat_response(metadata, prev_suffix, curr_suffix, mode="all"):
         # now fit the desired style of response function
-        print("Generating flatfield response function") 
-        print("Using %s_flat" % mode)
+        print("Generating flatfield response function")
         if mode == "all":
-<<<<<<< HEAD
-            print('We are in all !!!!!!!!!!!!!!!!!!!')
-=======
-
->>>>>>> 0576d1bb
+
             pywifes.wifes_2dim_response(
                 super_dflat_mef, super_tflat_mef, flat_resp_fn, wsol_fn=wsol_out_fn
             )
         elif mode == "dome":
-            print('We are in dome !!!!!!!!!!!!!!!!!!!')
-
-            pywifes.wifes_response_poly(super_dflat_mef, flat_resp_fn, wsol_fn=wsol_out_fn)
+            pywifes.wifes_response_poly(
+                super_dflat_mef, flat_resp_fn, wsol_fn=wsol_out_fn
+            )
         else:
             raise ValueError("Requested response mode not recognized")
         return
@@ -924,22 +916,19 @@
 
     # Save final cube in suitable fits format
     def run_save_3dcube(metadata, prev_suffix, curr_suffix, **args):
-        
+
         # List all the  science files
         sci_obs_list = get_primary_sci_obs_list(metadata)
-<<<<<<< HEAD
+        std_obs_list = get_primary_std_obs_list(metadata)
 
         # Check if is half-frame from the first sci image
         sci_filename = data_dir +  sci_obs_list[0] + ".fits"
 
         halfframe = is_halfframe(sci_filename)
-
         # now generate cubes
-        for fn in sci_obs_list:
-=======
-        std_obs_list = get_primary_std_obs_list(metadata)
+
+
         for fn in sci_obs_list + std_obs_list:
->>>>>>> 0576d1bb
             in_fn = os.path.join(out_dir, "%s.p%s.fits" % (fn, prev_suffix))
             out_fn = os.path.join(out_dir, "%s.%s.fits" % (fn, curr_suffix))
             print("Saving 3D Data Cube for %s" % in_fn.split("/")[-1])
@@ -1068,7 +1057,6 @@
     print(f"Processing using master calibrations from: '{master_dir}'.")
 
     for arm in obs_metadatas.keys():
-
         try:
             # ------------------------------------------------------------------------
             #      LOAD JSON FILE WITH USER REDUCTION SETUP
@@ -1086,7 +1074,6 @@
 
             elif obs_metadata["arc"]:
                 reference_filename = obs_metadata["arc"][0] + ".fits"
-
 
 
             # Check observing mode
@@ -1123,12 +1110,6 @@
             # Some WiFeS specific things
             my_data_hdu = 0
 
-<<<<<<< HEAD
-            # SET SKIP ALREADY DONE FILES ?
-            skip_done = True
-
-=======
->>>>>>> 0576d1bb
             # ------------------------------------------------------------------------
             # Define names for master calibration files and set their path.
             # ------------------------------------------------------------------------
@@ -1174,29 +1155,20 @@
                     continue
 
                 if step_run:
-                    print('-----------------------------')
-                    print(step_name)
-                    print('-----------------------------')
                     func(
                         obs_metadata,
                         prev_suffix=prev_suffix,
                         curr_suffix=step_suffix,
                         **step_args,
                     )
-                    print('---------- DONE -------------')
                     if step_suffix != None:
-<<<<<<< HEAD
-                        prev_suffix = step_suffix    
-=======
                         prev_suffix = step_suffix
     
->>>>>>> 0576d1bb
                 else:
                     pass
 
 
         except Exception as exc:
- 
             print(f"{arm} skipped, as an error occurred during processing: '{exc}'.")
 
     # ----------------------------------------------------------
