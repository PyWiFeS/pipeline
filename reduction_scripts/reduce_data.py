#! /usr/bin/env python3

import sys
import os
import pickle
from astropy.io import fits as pyfits
import gc
import datetime
import numpy as np
import json
from pywifes.data_classifier import classify, cube_matcher
from pywifes.extract_spec import auto_extract
from pywifes.splice import splice_spectra, splice_cubes
from pywifes.lacosmic import lacos_wifes
from pywifes import pywifes
from pywifes import wifes_wsol
from pywifes import wifes_calib
import shutil
import glob


def main():
    # ------------------------------------------------------------------------
    start_time = datetime.datetime.now()
    # ------------------------------------------------------------------------

    # ------------------------------------------------------------------------
    # METADATA WRANGLING FUNCTIONS
    # ------------------------------------------------------------------------
    def get_full_obs_list(metadata):
        full_obs_list = []
        base_fn_list = (
            metadata["bias"]
            + metadata["arc"]
            + metadata["wire"]
            +
            # metadata['dark']+
            metadata["domeflat"]
            + metadata["twiflat"]
        )
        for fn in base_fn_list:
            if fn not in full_obs_list:
                full_obs_list.append(fn)
        for obs in metadata["sci"] + metadata["std"]:
            for key in obs.keys():
                # Fred's update 2 (another consequence of it ...)
                if (key != "type") and (key != "name"):
                    for fn in obs[key]:
                        if fn not in full_obs_list:
                            full_obs_list.append(fn)
        return full_obs_list

    def get_sci_obs_list(metadata):
        sci_obs_list = []
        for obs in metadata["sci"]:
            for fn in obs["sci"]:
                if fn not in sci_obs_list:
                    sci_obs_list.append(fn)
        return sci_obs_list

    # ------------------- Fred's update 2 ----------------
    def get_std_obs_list(metadata, type="all"):
        std_obs_list = []
        for obs in metadata["std"]:
            for fn in obs["sci"]:
                if fn not in std_obs_list and type == "all":
                    std_obs_list.append(fn)
                if fn not in std_obs_list and (type in obs["type"]):
                    std_obs_list.append(fn)
        return std_obs_list

    def get_sky_obs_list(metadata):
        sky_obs_list = []
        # Fred's update 2 -> to also use the ones from std * !
        for obs in metadata["sci"] + metadata["std"]:
            if "sky" not in obs.keys():
                continue
            for fn in obs["sky"]:
                if fn not in sky_obs_list:
                    sky_obs_list.append(fn)
        return sky_obs_list

    # ---------------- Fred's update -------------------
    def get_associated_calib(metadata, this_fn, type):
        for obs in metadata["sci"] + metadata["std"]:
            if "sky" in obs.keys():
                sky = obs["sky"]
            else:
                sky = []
            for fn in obs["sci"] + sky:
                if fn == this_fn:
                    if type in obs.keys():
                        if obs[type] != "":
                            return obs[type]
        return False

    # ------------------
    # primary ones!
    def get_primary_sci_obs_list(metadata):
        sci_obs_list = [obs["sci"][0] for obs in metadata["sci"]]
        return sci_obs_list

    def get_primary_std_obs_list(metadata, type="all"):
        if type == "all":
            std_obs_list = [obs["sci"][0] for obs in metadata["std"]]
        elif type == "telluric" or type == "flux":
            std_obs_list = []
            for obs in metadata["std"]:
                if obs["sci"][0] not in std_obs_list and (type in obs["type"]):
                    std_obs_list.append(obs["sci"][0])
        else:
            print("Standard star type not understood !")
            print("I will crash now ...")
        return std_obs_list

    # ------------------------------------------------------------------------
    # ------------------------------------------------------------------------
    # DEFINE THE PROCESSING STEPS
    # ------------------------------------------------------------------------
    # Subtract overscan
    def run_overscan_sub(metadata, prev_suffix, curr_suffix):
        full_obs_list = get_full_obs_list(metadata)
        # this is the only time I hard code that this step should happen first
        for fn in full_obs_list:
            in_fn = os.path.join(data_dir, "%s.fits" % fn)
            out_fn = os.path.join(out_dir, "%s.p%s.fits" % (fn, curr_suffix))
            if skip_done and os.path.isfile(out_fn):
                continue
            print("Subtracting Overscan for %s" % in_fn.split("/")[-1])
            pywifes.subtract_overscan(in_fn, out_fn, data_hdu=my_data_hdu)
        return

    # ------------------------------------------------------
    # repair bad pixels!
    # ------------------------------------------------------
    def run_bpm_repair(metadata, prev_suffix, curr_suffix):
        full_obs_list = get_full_obs_list(metadata)
        for basename in full_obs_list:
            input_filename = f"{basename}.p{prev_suffix}.fits"
            output_filename = f"{basename}.p{curr_suffix}.fits"
            input_filepath = os.path.join(out_dir, input_filename)
            output_filepath = os.path.join(out_dir, output_filename)
            if skip_done and os.path.isfile(output_filepath):
                continue
            print(f"Repairing {arm} bad pixels for {input_filename}")
            if arm == "red":
                pywifes.repair_red_bad_pix(
                    input_filepath, output_filepath, data_hdu=my_data_hdu
                )
            if arm == "blue":
                pywifes.repair_blue_bad_pix(
                    input_filepath, output_filepath, data_hdu=my_data_hdu
                )

    # ------------------------------------------------------
    # Generate super-bias
    # ------------------------------------------------------
    def run_superbias(metadata, prev_suffix, curr_suffix, method="row_med", **args):
        bias_list = [
            os.path.join(out_dir, "%s.p%s.fits" % (x, prev_suffix))
            for x in metadata["bias"]
        ]
        print("Calculating Global Superbias")
        pywifes.imcombine(bias_list, superbias_fn, data_hdu=my_data_hdu)
        # decide what bias model you will actually subtract - could be just data
        if method == "fit" or method == "row_med":
            # Fit a smart surface to the bias or take the median
            # A bit experimental so far ... but you know what you are doing, right ?
            pywifes.generate_wifes_bias_fit(
                superbias_fn,
                superbias_fit_fn,
                data_hdu=my_data_hdu,
                method=method,
                **args,
            )
        else:
            pywifes.imcopy(superbias_fn, superbias_fit_fn)
        # generate local superbiases for any science frames
        sci_obs_list = get_sci_obs_list(metadata)
        std_obs_list = get_std_obs_list(metadata)
        for fn in sci_obs_list + std_obs_list:
            # Find if there is an associated bias (or more ?)
            local_biases = get_associated_calib(metadata, fn, "bias")
            if local_biases:
                local_bias_fn = get_associated_calib(metadata, fn, "bias")[0]
                print("Calculating Local Superbias for %s" % local_bias_fn)
                local_superbias = os.path.join(
                    out_dir, "%s.fits" % (local_bias_fn + ".lsb")
                )
                local_superbias_fit = os.path.join(
                    out_dir, "%s.fits" % (local_bias_fn + ".lsb_fit")
                )
                if os.path.isfile(local_superbias_fit):
                    continue
                # step 1 - coadd biases
                local_biases_filename = [
                    os.path.join(out_dir, "%s.p%s.fits" % (x, prev_suffix))
                    for x in local_biases
                ]
                pywifes.imcombine(
                    local_biases_filename, local_superbias, data_hdu=my_data_hdu
                )
                # step 2 - generate fit!
                if method == "fit" or method == "row_med":
                    pywifes.generate_wifes_bias_fit(
                        local_superbias,
                        local_superbias_fit,
                        data_hdu=my_data_hdu,
                        method=method,
                        **args,
                    )
                else:
                    pywifes.imcopy(local_superbias, local_superbias_fit)
        return

    # ----------------------------------------------------
    # Subtract bias
    # ----------------------------------------------------
    def run_bias_sub(metadata, prev_suffix, curr_suffix, method="sub", **args):
        full_obs_list = get_full_obs_list(metadata)
        sci_obs_list = get_sci_obs_list(metadata)
        std_obs_list = get_std_obs_list(metadata)
        sky_obs_list = get_sky_obs_list(metadata)
        for fn in full_obs_list:
            in_fn = os.path.join(out_dir, "%s.p%s.fits" % (fn, prev_suffix))
            out_fn = os.path.join(out_dir, "%s.p%s.fits" % (fn, curr_suffix))
            if skip_done and os.path.isfile(out_fn):
                continue
            # figure out which bias to subtract
            local_biases = get_associated_calib(metadata, fn, "bias")
            if local_biases:
                local_bias_fn = get_associated_calib(metadata, fn, "bias")[0]
                local_superbias = os.path.join(
                    out_dir, "%s.fits" % (local_bias_fn + ".lsb")
                )
                bias_fit_fn = os.path.join(
                    out_dir, "%s.fits" % (local_bias_fn + ".lsb_fit")
                )
                bias_type = "local"
            else:
                bias_fit_fn = superbias_fit_fn
                bias_type = "global"
            # subtract it!
            print("Subtracting %s superbias for %s" % (bias_type, in_fn.split("/")[-1]))
            if method == "copy":
                pywifes.imcopy(in_fn, out_fn)
            else:
                pywifes.imarith(in_fn, "-", bias_fit_fn, out_fn, data_hdu=my_data_hdu)
        return

    # ------------------------------------------------------
    # Generate super-flat
    # ------------------------------------------------------
    def run_superflat(
        metadata, prev_suffix, curr_suffix, source, scale=None, method="median"
    ):
        if source == "dome":
            flat_list = [
                os.path.join(out_dir, "%s.p%s.fits" % (x, prev_suffix))
                for x in metadata["domeflat"]
            ]
            out_fn = super_dflat_raw
        elif source == "twi":
            flat_list = [
                os.path.join(out_dir, "%s.p%s.fits" % (x, prev_suffix))
                for x in metadata["twiflat"]
            ]
            out_fn = super_tflat_raw
        else:
            raise ValueError("Flatfield type not recognized")
        print("Generating co-add %sflat" % source)
        pywifes.imcombine(
            flat_list, out_fn, data_hdu=my_data_hdu, scale=scale, method=method
        )
        return

    # ------------------------------------------------------
    # Fred's flat cleanup
    # ------------------------------------------------------
    def run_flat_cleanup(
        metadata,
        prev_suffix,
        curr_suffix,
        type=["dome", "twi"],
        offsets=[0.0, 0.0],
        **args,
    ):
        # check the slitlet definition file
        if os.path.isfile(slitlet_def_fn):
            slitlet_fn = slitlet_def_fn
        else:
            slitlet_fn = None
        if "dome" in type:
            print("Correcting master domeflat", super_dflat_fn.split("/")[-1])
            pywifes.interslice_cleanup(
                super_dflat_raw,
                super_dflat_fn,
                slitlet_fn,
                offset=offsets[type.index("dome")],
                method="2D",
                **args,
            )
        if "twi" in type:
            print("Correcting master twilight flat", super_tflat_fn.split("/")[-1])
            pywifes.interslice_cleanup(
                super_tflat_raw,
                super_tflat_fn,
                slitlet_fn,
                offset=offsets[type.index("twi")],
                method="2D",
                **args,
            )
        return

    # ------------------------------------------------------
    # Fit slitlet profiles
    # ------------------------------------------------------
    def run_slitlet_profile(metadata, prev_suffix, curr_suffix, **args):
        if os.path.isfile(super_dflat_fn):
            flatfield_fn = super_dflat_fn
        else:
            flatfield_fn = super_dflat_raw
        output_fn = slitlet_def_fn
        pywifes.derive_slitlet_profiles(
            flatfield_fn, output_fn, data_hdu=my_data_hdu, **args
        )
        return

    # ------------------------------------------------------
    # Create MEF files
    # ------------------------------------------------------
    def run_superflat_mef(metadata, prev_suffix, curr_suffix, source):
        if source == "dome":
            if os.path.isfile(super_dflat_fn):
                in_fn = super_dflat_fn
            else:
                in_fn = super_dflat_raw
            out_fn = super_dflat_mef

        elif source == "twi":
            if os.path.isfile(super_tflat_fn):
                in_fn = super_tflat_fn
            else:
                in_fn = super_tflat_raw
            out_fn = super_tflat_mef

        else:
            raise ValueError("Flatfield type not recognized")
        # check the slitlet definition file
        if os.path.isfile(slitlet_def_fn):
            slitlet_fn = slitlet_def_fn
        else:
            slitlet_fn = None
        # run it!
        print("Generating MEF %sflat" % source)
        pywifes.wifes_slitlet_mef(
            in_fn, out_fn, data_hdu=my_data_hdu, slitlet_def_file=slitlet_fn
        )
        return

    def run_slitlet_mef(metadata, prev_suffix, curr_suffix, ns=False):
        full_obs_list = get_full_obs_list(metadata)
        sci_obs_list = get_sci_obs_list(metadata)
        std_obs_list = get_std_obs_list(metadata)
        sky_obs_list = get_sky_obs_list(metadata)
        ns_proc_list = sci_obs_list + std_obs_list
        # check the slitlet definition file
        if os.path.isfile(slitlet_def_fn):
            slitlet_fn = slitlet_def_fn
        else:
            slitlet_fn = None
        for fn in full_obs_list:
            in_fn = os.path.join(out_dir, "%s.p%s.fits" % (fn, prev_suffix))
            out_fn = os.path.join(out_dir, "%s.p%s.fits" % (fn, curr_suffix))
            if skip_done and os.path.isfile(out_fn):
                continue
            print("Creating MEF file for %s" % in_fn.split("/")[-1])
            if ns and fn in ns_proc_list:
                sky_fn = os.path.join(out_dir, "%s.s%s.fits" % (fn, curr_suffix))
                pywifes.wifes_slitlet_mef_ns(
                    in_fn,
                    out_fn,
                    sky_fn,
                    data_hdu=my_data_hdu,
                    slitlet_def_file=slitlet_fn,
                )
            else:
                pywifes.wifes_slitlet_mef(
                    in_fn, out_fn, data_hdu=my_data_hdu, slitlet_def_file=slitlet_fn
                )
            gc.collect()
        return

    # ------------------------------------------------------
    # Wavelength solution
    # ------------------------------------------------------
    def run_wave_soln(metadata, prev_suffix, curr_suffix, **args):
        # First, generate the master arc solution, based on generic arcs
        wsol_in_fn = os.path.join(
            out_dir, "%s.p%s.fits" % (metadata["arc"][0], prev_suffix)
        )
        print("Deriving master wavelength solution from %s" % wsol_in_fn.split("/")[-1])
        wifes_wsol.derive_wifes_wave_solution(wsol_in_fn, wsol_out_fn, **args)
        # local wave solutions for science or standards
        sci_obs_list = get_sci_obs_list(metadata)
        std_obs_list = get_std_obs_list(metadata)
        for fn in sci_obs_list + std_obs_list:
            # Check if the file has a dedicated arc associated with it ...
            # Only for Science and Std stars for now (sky not required at this stage)
            # (less critical for the rest anyway ...)
            # As per Mike I. pull request: if two arcs are present, find a solution
            # for both to later interpolate between them.
            # Restrict it to the first two arcs in the list (in case the feature is
            # being unknowingly used, avoid too much lost time).
            local_arcs = get_associated_calib(metadata, fn, "arc")
            if local_arcs:
                for i in range(np.min([2, np.size(local_arcs)])):
                    local_arc_fn = os.path.join(
                        out_dir, "%s.p%s.fits" % (local_arcs[i], prev_suffix)
                    )
                    local_wsol_out_fn = os.path.join(
                        out_dir, "%s.wsol.fits" % (local_arcs[i])
                    )
                    if os.path.isfile(local_wsol_out_fn):
                        continue
                    print("Deriving local wavelength solution for %s" % local_arcs[i])
                    wifes_wsol.derive_wifes_wave_solution(
                        local_arc_fn, local_wsol_out_fn, **args
                    )
        return

    # ------------------------------------------------------
    # Wire solution
    # ------------------------------------------------------
    def run_wire_soln(metadata, prev_suffix, curr_suffix):
        # Global wire solution
        wire_in_fn = os.path.join(
            out_dir, "%s.p%s.fits" % (metadata["wire"][0], prev_suffix)
        )
        print("Deriving global wire solution from %s" % wire_in_fn.split("/")[-1])
        pywifes.derive_wifes_wire_solution(wire_in_fn, wire_out_fn)
        # Wire solutions for any specific obsevations
        sci_obs_list = get_sci_obs_list(metadata)
        std_obs_list = get_std_obs_list(metadata)
        for fn in sci_obs_list + std_obs_list:
            # Check if the file has a dedicated wire associated with it ...
            # Only for Science and Std stars for now (sky not required at this stage)
            # (less critical for the rest anyway ...)
            local_wires = get_associated_calib(metadata, fn, "wire")
            if local_wires:
                local_wire_fn = os.path.join(
                    out_dir, "%s.p%s.fits" % (local_wires[0], prev_suffix)
                )
                local_wire_out_fn = os.path.join(
                    out_dir, "%s.wire.fits" % (out_dir, local_wires[0])
                )
                if os.path.isfile(local_wire_out_fn):
                    continue
                print("Deriving local wire solution for %s" % local_wires[0])
                pywifes.derive_wifes_wire_solution(local_wire_fn, local_wire_out_fn)
        return

    # ------------------------------------------------------
    # Cosmic Rays
    # ------------------------------------------------------
    def run_cosmic_rays(
        metadata,
        prev_suffix,
        curr_suffix,
        ns=False,
        multithread=False,
        max_processes=-1,
    ):
        # now run ONLY ON SCIENCE TARGETS AND STANDARDS
        sci_obs_list = get_sci_obs_list(metadata)
        sky_obs_list = get_sky_obs_list(metadata)
        std_obs_list = get_std_obs_list(metadata)
        for fn in sci_obs_list + sky_obs_list:
            in_fn = os.path.join(out_dir, "%s.p%s.fits" % (fn, prev_suffix))
            out_fn = os.path.join(out_dir, "%s.p%s.fits" % (fn, curr_suffix))
            print("Cleaning cosmics in %s" % in_fn.split("/")[-1])
            # skip files which are already done
            # if os.path.isfile(out_fn):
            #    continue
            if skip_done and os.path.isfile(out_fn):
                continue
            lacos_wifes(
                in_fn,
                out_fn,
                wsol_fn=wsol_out_fn,
                niter=3,
                sig_clip=10.0,
                obj_lim=10.0,
                sig_frac=0.2,
                is_multithread=multithread,
                max_processes=max_processes,
            )
            if ns:
                in_fn = os.path.join(out_dir, "%s.s%s.fits" % (fn, prev_suffix))
                out_fn = os.path.join(out_dir, "%s.s%s.fits" % (fn, curr_suffix))
                print("Cleaning cosmics in %s" % in_fn.split("/")[-1])
                lacos_wifes(
                    in_fn,
                    out_fn,
                    wsol_fn=wsol_out_fn,
                    niter=3,
                    sig_clip=10.0,
                    obj_lim=10.0,
                    sig_frac=0.2,
                    is_multithread=multithread,
                    max_processes=max_processes,
                )
            gc.collect()
        for fn in std_obs_list:
            in_fn = os.path.join(out_dir, "%s.p%s.fits" % (fn, prev_suffix))
            out_fn = os.path.join(out_dir, "%s.p%s.fits" % (fn, curr_suffix))
            if skip_done and os.path.isfile(out_fn):
                continue
            print("Cleaning cosmics in %s" % in_fn.split("/")[-1])
            # lacos_wifes(in_fn, out_fn, niter=1, sig_frac=2.0)
            lacos_wifes(
                in_fn,
                out_fn,
                wsol_fn=wsol_out_fn,
                niter=3,
                sig_clip=10.0,
                obj_lim=10.0,
                sig_frac=0.2,
                is_multithread=multithread,
                max_processes=max_processes,
            )
            if ns:
                in_fn = os.path.join(out_dir, "%s.s%s.fits" % (fn, prev_suffix))
                out_fn = os.path.join(out_dir, "%s.s%s.fits" % (fn, curr_suffix))
                print("Cleaning cosmics in %s" % in_fn.split("/")[-1])
                # lacos_wifes(in_fn, out_fn, niter=1, sig_frac=2.0)
                lacos_wifes(
                    in_fn,
                    out_fn,
                    wsol_fn=wsol_out_fn,
                    niter=3,
                    sig_clip=10.0,
                    obj_lim=10.0,
                    sig_frac=0.2,
                    is_multithread=multithread,
                    max_processes=max_processes,
                )
            gc.collect()
        return

    # ------------------------------------------------------
    # Sky subtraction
    # ------------------------------------------------------
    def run_sky_sub_ns(metadata, prev_suffix, curr_suffix):
        sci_obs_list = get_sci_obs_list(metadata)
        std_obs_list = get_std_obs_list(metadata)
        ns_proc_list = sci_obs_list + std_obs_list
        for fn in ns_proc_list:
            in_fn = os.path.join(out_dir, "%s.p%s.fits" % (fn, prev_suffix))
            out_fn = os.path.join(out_dir, "%s.p%s.fits" % (fn, curr_suffix))
            sky_fn = os.path.join(out_dir, "%s.s%s.fits" % (fn, prev_suffix))
            print("Subtracting N+S sky frame for %s" % in_fn.split("/")[-1])
            pywifes.scaled_imarith_mef(in_fn, "-", sky_fn, out_fn, scale="exptime")
        return

    def run_sky_sub(metadata, prev_suffix, curr_suffix, ns=False):
        if ns:
            run_sky_sub_ns(metadata, prev_suffix, curr_suffix)
        else:
            # subtract sky frames from science objects
            for obs in metadata["sci"]:
                if len(obs["sky"]) > 0:
                    sky_fn = obs["sky"][0]
                    sky_proc_fn = os.path.join(
                        out_dir, "%s.p%s.fits" % (sky_fn, prev_suffix)
                    )
                    for fn in obs["sci"]:
                        in_fn = os.path.join(out_dir, "%s.p%s.fits" % (fn, prev_suffix))
                        out_fn = os.path.join(
                            out_dir, "%s.p%s.fits" % (fn, curr_suffix)
                        )
                        print("Subtracting sky frame for %s" % in_fn.split("/")[-1])
                        # subtract scaled sky frame!
                        pywifes.scaled_imarith_mef(
                            in_fn, "-", sky_proc_fn, out_fn, scale="exptime"
                        )
                else:
                    for fn in obs["sci"]:
                        in_fn = os.path.join(out_dir, "%s.p%s.fits" % (fn, prev_suffix))
                        out_fn = os.path.join(
                            out_dir, "%s.p%s.fits" % (fn, curr_suffix)
                        )
                        print("Copying image %s" % in_fn.split("/")[-1])
                        # subtract scaled sky frame!
                        pywifes.imcopy(in_fn, out_fn)
            # copy stdstar frames
            std_obs_list = get_std_obs_list(metadata)
            for fn in std_obs_list:
                in_fn = os.path.join(out_dir, "%s.p%s.fits" % (fn, prev_suffix))
                out_fn = os.path.join(out_dir, "%s.p%s.fits" % (fn, curr_suffix))
                if skip_done and os.path.isfile(out_fn):
                    continue
                print("Copying standard star image %s" % in_fn.split("/")[-1])
                pywifes.imcopy(in_fn, out_fn)
        return

    # ------------------------------------------------------
    # Image coaddition for science and standards!
    # ------------------------------------------------------
    def run_obs_coadd(metadata, prev_suffix, curr_suffix, method="sum", scale=None):
        for obs in metadata["sci"] + metadata["std"]:
            # if just one, then copy it
            if len(obs["sci"]) == 1:
                fn = obs["sci"][0]
                in_fn = os.path.join(out_dir, "%s.p%s.fits" % (fn, prev_suffix))
                out_fn = os.path.join(out_dir, "%s.p%s.fits" % (fn, curr_suffix))
                if skip_done and os.path.isfile(out_fn):
                    continue
                print("Copying image %s" % in_fn.split("/")[-1])
                pywifes.imcopy(in_fn, out_fn)
            # coadd sci frames!
            else:
                in_fn_list = [
                    os.path.join(out_dir, "%s.p%s.fits" % (fn, prev_suffix))
                    for fn in obs["sci"]
                ]
                out_fn = os.path.join(
                    out_dir, "%s.p%s.fits" % (obs["sci"][0], curr_suffix)
                )
                print("Coadding images for %s" % in_fn_list[0].split("/")[-1])
                pywifes.imcombine_mef(in_fn_list, out_fn, scale=scale, method=method)
        return

    # ------------------------------------------------------
    # Flatfield: Response
    # ------------------------------------------------------
    def run_flat_response(metadata, prev_suffix, curr_suffix, mode="all"):
        # now fit the desired style of response function
        print("Generating flatfield response function")
        if mode == "all":
            pywifes.wifes_2dim_response(
                super_dflat_mef, super_tflat_mef, flat_resp_fn, wsol_fn=wsol_out_fn
            )
        elif mode == "dome":
            pywifes.wifes_response_poly(
                super_dflat_mef, flat_resp_fn, wsol_fn=wsol_out_fn
            )
        else:
            raise ValueError("Requested response mode not recognized")
        return

    # ------------------------------------------------------
    # Flatfield: Division
    # ------------------------------------------------------
    def run_flatfield(metadata, prev_suffix, curr_suffix):
        sci_obs_list = get_primary_sci_obs_list(metadata)
        std_obs_list = get_primary_std_obs_list(metadata)
        for fn in sci_obs_list + std_obs_list:
            in_fn = os.path.join(out_dir, "%s.p%s.fits" % (fn, prev_suffix))
            out_fn = os.path.join(out_dir, "%s.p%s.fits" % (fn, curr_suffix))
            if skip_done and os.path.isfile(out_fn):
                continue
            print("Flat-fielding image %s" % in_fn.split("/")[-1])
            pywifes.imarith_mef(in_fn, "/", flat_resp_fn, out_fn)
        return

    # ------------------------------------------------------
    # Data Cube Generation
    # ------------------------------------------------------
    def run_cube_gen(metadata, prev_suffix, curr_suffix, **args):
        # now generate cubes
        sci_obs_list = get_primary_sci_obs_list(metadata)
        std_obs_list = get_primary_std_obs_list(metadata)
        for fn in sci_obs_list + std_obs_list:
            in_fn = os.path.join(out_dir, "%s.p%s.fits" % (fn, prev_suffix))
            out_fn = os.path.join(out_dir, "%s.p%s.fits" % (fn, curr_suffix))
            if skip_done and os.path.isfile(out_fn):
                continue
            print("Generating Data Cube for %s" % in_fn.split("/")[-1])
            # decide whether to use global or local wsol and wire files
            local_wires = get_associated_calib(metadata, fn, "wire")
            if local_wires:
                wire_fn = os.path.join(out_dir, "%s.wire.fits" % (local_wires[0]))
                print("(Note: using %s as wire file)" % wire_fn.split("/")[-1])
            else:
                wire_fn = wire_out_fn
            local_arcs = get_associated_calib(metadata, fn, "arc")
            if local_arcs:
                # Do I have two arcs ? Do they surround the Science file ?
                # Implement linear interpolation as suggested by Mike I.
                if len(local_arcs) == 2:
                    # First, get the Science time
                    f = pyfits.open(in_fn)
                    sci_header = f[0].header
                    sci_time = sci_header["DATE-OBS"]
                    # Now get the arc times
                    arc_times = ["", ""]
                    for i in range(2):
                        # Fetch the arc time from the "extra" pkl file
                        local_wsol_out_fn_extra = os.path.join(
                            out_dir, "%s.wsol.fits_extra.pkl" % (local_arcs[i])
                        )
                        f = open(local_wsol_out_fn_extra, "rb")
                        try:
                            f_pickled = pickle.load(
                                f, protocol=2
                            )  # TODO: see if this works
                        except:
                            f_pickled = pickle.load(f)  # Python 3
                        f.close()
                        arc_times[i] = f_pickled[-1][0]

                    # Now, make sure the Science is between the arcs:
                    t0 = datetime.datetime(
                        np.int(arc_times[0].split("-")[0]),
                        np.int(arc_times[0].split("-")[1]),
                        np.int(arc_times[0].split("-")[2].split("T")[0]),
                        np.int(arc_times[0].split("T")[1].split(":")[0]),
                        np.int(arc_times[0].split(":")[1]),
                        np.int(arc_times[0].split(":")[2].split(".")[0]),
                    )
                    t1 = datetime.datetime(
                        np.int(sci_time.split("-")[0]),
                        np.int(sci_time.split("-")[1]),
                        np.int(sci_time.split("-")[2].split("T")[0]),
                        np.int(sci_time.split("T")[1].split(":")[0]),
                        np.int(sci_time.split(":")[1]),
                        np.int(sci_time.split(":")[2].split(".")[0]),
                    )
                    t2 = datetime.datetime(
                        np.int(arc_times[1].split("-")[0]),
                        np.int(arc_times[1].split("-")[1]),
                        np.int(arc_times[1].split("-")[2].split("T")[0]),
                        np.int(arc_times[1].split("T")[1].split(":")[0]),
                        np.int(arc_times[1].split(":")[1]),
                        np.int(arc_times[1].split(":")[2].split(".")[0]),
                    )
                    ds1 = (t1 - t0).total_seconds()
                    ds2 = (t2 - t1).total_seconds()
                    if ds1 > 0 and ds2 > 0:
                        # Alright, I need to interpolate betweent the two arcs
                        file_camera = sci_header["CAMERA"]
                        if file_camera == "WiFeSRed":
                            w1 = ds1 / (ds1 + ds2)
                            w2 = ds2 / (ds1 + ds2)
                        else:  # file_camera == 'WiFeSBlue'
                            w1 = ds2 / (ds1 + ds2)
                            w2 = ds1 / (ds1 + ds2)

                        # Open the arc solution files
                        fn0 = os.path.join(out_dir, "%s.wsol.fits" % (local_arcs[0]))
                        fn1 = os.path.join(out_dir, "%s.wsol.fits" % (local_arcs[1]))
                        fits0 = pyfits.open(fn0)
                        fits1 = pyfits.open(fn1)

                        for i in range(1, len(fits0)):
                            fits0[i].data = w1 * fits0[i].data + w2 * fits1[i].data

                        wsol_fn = os.path.join(out_dir, "%s.wsol.fits" % (fn))
                        fits0.writeto(wsol_fn, overwrite=True)

                        print("(2 arcs found)")
                        print(
                            "(Note: using %sx%s.wsol.fits + %sx%s.wsol.fits as wsol file)"
                            % (
                                np.round(w1, 2),
                                local_arcs[0],
                                np.round(w2, 2),
                                local_arcs[1],
                            )
                        )

                    else:
                        # Arcs do not surround the Science frame
                        # Revert to using the first one instead
                        wsol_fn = os.path.join(
                            out_dir, "%s.wsol.fits" % (local_arcs[0])
                        )
                        print(
                            "(2 arcs found, but they do not bracket the Science frame!)"
                        )
                        print("(Note: using %s as wsol file)" % wsol_fn.split("/")[-1])

                else:
                    # Either 1 or more than two arcs present ... only use the first one !
                    wsol_fn = os.path.join(out_dir, "%s.wsol.fits" % (local_arcs[0]))
                    print("(Note: using %s as wsol file)" % wsol_fn.split("/")[-1])

            else:
                wsol_fn = wsol_out_fn

            # All done, let's generate the cube
            pywifes.generate_wifes_cube(
                in_fn,
                out_fn,
                wire_fn=wire_fn,
                wsol_fn=wsol_fn,
                ny_orig=76,
                offset_orig=2.0,
                **args,
            )
            # print squirrel
        return

    # ------------------------------------------------------
    # Standard star extraction
    # ------------------------------------------------------
    def run_extract_stars(metadata, prev_suffix, curr_suffix, type="all", **args):
        # for each std, extract spectrum as desired
        std_obs_list = get_primary_std_obs_list(metadata, type=type)
        # print std_obs_list
        for fn in std_obs_list:
            in_fn = os.path.join(out_dir, "%s.p%s.fits" % (fn, prev_suffix))
            out_fn = os.path.join(out_dir, "%s.x%s.dat" % (fn, prev_suffix))
            print("Extract %s standard star from %s" % (type, in_fn.split("/")[-1]))
            wifes_calib.extract_wifes_stdstar(
                in_fn, save_fn=out_fn, save_mode="ascii", **args
            )
        return

    # Sensitivity Function fit
    def run_derive_calib(metadata, prev_suffix, curr_suffix, method="poly", **args):
        std_obs_list = get_primary_std_obs_list(metadata, type="flux")
        std_cube_list = [
            os.path.join(out_dir, "%s.p%s.fits" % (fn, prev_suffix))
            for fn in std_obs_list
        ]
        extract_list = [
            os.path.join(out_dir, "%s.x%s.dat" % (fn, prev_suffix))
            for fn in std_obs_list
        ]
        print("Deriving sensitivity function")
        best_calib = wifes_calib.derive_wifes_calibration(
            std_cube_list, calib_fn, extract_in_list=extract_list, method=method, **args
        )
        return

    # Applying Flux Calibration
    def run_flux_calib(metadata, prev_suffix, curr_suffix, mode="pywifes", **args):
        # calibrate all sci and std obs
        sci_obs_list = get_primary_sci_obs_list(metadata)
        std_obs_list = get_primary_std_obs_list(metadata)
        for fn in sci_obs_list + std_obs_list:
            in_fn = os.path.join(out_dir, "%s.p%s.fits" % (fn, prev_suffix))
            out_fn = os.path.join(out_dir, "%s.p%s.fits" % (fn, curr_suffix))
            print("Flux-calibrating cube %s" % in_fn.split("/")[-1])
            wifes_calib.calibrate_wifes_cube(in_fn, out_fn, calib_fn, mode)
        return

    # ------------------------------------------------------
    # Telluric - derive
    # ------------------------------------------------------
    def run_derive_telluric(metadata, prev_suffix, curr_suffix, **args):
        std_obs_list = get_primary_std_obs_list(metadata, "telluric")
        std_cube_list = [
            os.path.join(out_dir, "%s.p%s.fits" % (fn, prev_suffix))
            for fn in std_obs_list
        ]
        extract_list = [
            os.path.join(out_dir, "%s.x%s.dat" % (fn, prev_suffix))
            for fn in std_obs_list
        ]
        print("Deriving telluric correction")
        wifes_calib.derive_wifes_telluric(
            std_cube_list, tellcorr_fn, extract_in_list=extract_list, **args
        )
        return

    # Telluric - apply
    def run_telluric_corr(metadata, prev_suffix, curr_suffix, **args):
        # calibrate all sci and std obs
        sci_obs_list = get_primary_sci_obs_list(metadata)
        std_obs_list = get_primary_std_obs_list(metadata)
        for fn in sci_obs_list + std_obs_list:
            in_fn = os.path.join(out_dir, "%s.p%s.fits" % (fn, prev_suffix))
            out_fn = os.path.join(out_dir, "%s.p%s.fits" % (fn, curr_suffix))
            print("Correcting telluric in %s" % in_fn.split("/")[-1])
            wifes_calib.apply_wifes_telluric(in_fn, out_fn, tellcorr_fn)
        return

    # Save final cube in suitable fits format
    def run_save_3dcube(metadata, prev_suffix, curr_suffix, **args):
        # now generate cubes
        sci_obs_list = get_primary_sci_obs_list(metadata)
        for fn in sci_obs_list:
            in_fn = os.path.join(out_dir, "%s.p%s.fits" % (fn, prev_suffix))
            out_fn = os.path.join(out_dir, "%s.%s.fits" % (fn, curr_suffix))
            print("Saving 3D Data Cube for %s" % in_fn.split("/")[-1])
            pywifes.generate_wifes_3dcube(in_fn, out_fn, **args)
        return

    # --------------------------------------------
    # INICIATE THE SCRIPT
    # --------------------------------------------

    # Parse command line arguments
    if len(sys.argv) < 2:
        print("Error: Please enter a raw data directory.")
        sys.exit(1)

    # Read the raw data directory from command line
    data_dir = os.path.abspath(sys.argv[1]) + "/"

    naxis2_to_process = 0
    if len(sys.argv) == 3:
        naxis2_to_process = int(sys.argv[2])

    # Classify all raw data (red and blue arm)
    obs_metadatas = classify(data_dir, naxis2_to_process)

    # Set paths
    reduction_scripts_dir = os.path.dirname(__file__)
    working_dir = os.getcwd()

    for arm in obs_metadatas.keys():
        try:
            # ------------------------------------------------------------------------
            #      LOAD JSON FILE WITH USER REDUCTION SETUP
            # ------------------------------------------------------------------------
            obs_metadata = obs_metadatas[arm]

            # Check observing mode
            sci_filename = obs_metadatas[arm]["sci"][0]["sci"][0] + ".fits"
            if pywifes.is_nodshuffle(data_dir + sci_filename):
                obs_mode = "ns"
            elif pywifes.is_subnodshuffle(data_dir + sci_filename):
                obs_mode = "ns"
            else:
                obs_mode = "class"

            # Read the JSON file
            file_path = os.path.join(reduction_scripts_dir, f"params_{obs_mode}.json")

            with open(file_path, "r") as f:
                proc_steps = json.load(f)

            # Create data products directory structure
            out_dir = os.path.join(working_dir, f"data_products/intermediate/{arm}")

            os.makedirs(out_dir, exist_ok=True)

            calib_prefix = os.path.join(out_dir, f"wifes_{arm}")

            # Some WiFeS specific things
            my_data_hdu = 0

            # SET SKIP ALREADY DONE FILES ?
            skip_done = False
            # skip_done=True

            # ------------------------------------------------------------------------
            # NAMES FOR MASTER CALIBRATION FILES!!!
            # ------------------------------------------------------------------------
            
            superbias_fn = "%s_superbias.fits" % calib_prefix
            superbias_fit_fn = "%s_superbias_fit.fits" % calib_prefix
            super_dflat_raw = "%s_super_domeflat_raw.fits" % calib_prefix
            super_dflat_fn = "%s_super_domeflat.fits" % calib_prefix
            super_dflat_mef = "%s_super_domeflat_mef.fits" % calib_prefix
            super_tflat_raw = "%s_super_twiflat_raw.fits" % calib_prefix
            super_tflat_fn = "%s_super_twiflat.fits" % calib_prefix
            super_tflat_mef = "%s_super_twiflat_mef.fits" % calib_prefix
            slitlet_def_fn = "%s_slitlet_defs.pkl" % calib_prefix
            wsol_out_fn = "%s_wave_soln.fits" % calib_prefix
            wire_out_fn = "%s_wire_soln.fits" % calib_prefix
            flat_resp_fn = "%s_resp_mef.fits" % calib_prefix
            calib_fn = "%s_calib.pkl" % calib_prefix
            tellcorr_fn = "%s_tellcorr.pkl" % calib_prefix

            # ------------------------------------------------------------------------
            # RUN THE PROCESSING STEPS
            # ------------------------------------------------------------------------
            prev_suffix = None
            for step in proc_steps[arm]:
                step_name = step["step"]
                step_run = step["run"]
                step_suffix = step["suffix"]
                step_args = step["args"]
                func_name = "run_" + step_name
                func = locals()[func_name]
                if step_run:
                    func(
                        obs_metadata,
                        prev_suffix=prev_suffix,
                        curr_suffix=step_suffix,
                        **step_args,
                    )
                    if step_suffix != None:
                        prev_suffix = step_suffix
                else:
                    pass
        except:
            print("%s skipped" % arm)

    # ----------------------------------------------------------
    # Move reduce cube to the data_products directory
    # ----------------------------------------------------------
            
    destination_dir = os.path.join(working_dir, "data_products")

    # Red
    red_cubes_path = os.path.join(working_dir, "data_products/intermediate/red/")
    # Blue
    blue_cubes_path = os.path.join(working_dir, "data_products/intermediate/blue/")

<<<<<<< HEAD
    # Move reduced cubes to the data_products directory
    for cubes_path in [red_cubes_path, blue_cubes_path]:
        cubes = glob.glob(os.path.join(cubes_path, "*.cube.fits"))
        for cube in cubes:
            file = os.path.basename(cube)
            shutil.move(cube, os.path.join(destination_dir,file))

    # ----------------------------------------------------------
    # Find and list all reduced cubes in the destination directory
    # ----------------------------------------------------------

    reduced_cubes_paths = glob.glob(os.path.join(destination_dir, "*.cube.fits"))

    # ----------------------------------------------------------
    # Match cubes from the same observation based on DATE-OBS 
    # ----------------------------------------------------------
=======
    destination_dir = os.path.join(working_dir, "data_products")
>>>>>>> 3f090793

    matched_list = cube_matcher(reduced_cubes_paths)

<<<<<<< HEAD
=======
    # Blue
    blue_cubes_path = os.path.join(working_dir, "data_products/intermediate/blue/")
    blue_cubes = glob.glob(blue_cubes_path + "*.cube.fits")
    for blue_cube in blue_cubes:
        shutil.move(blue_cube, destination_dir)
>>>>>>> 3f090793
    # ----------------------------------------------------------
    # Read extraction parameters from JSON file
    # ----------------------------------------------------------

    # Read the JSON file and define parameters
    file_path = os.path.join(reduction_scripts_dir, f"params_extract_{obs_mode}.json")

    with open(file_path, "r") as f:
        extract_params = json.load(f)

    sky_sub = extract_params["sky_sub"]
    check_plot = extract_params["check_plot"]
    border_width = extract_params["border_width"]
    r_arcsec = extract_params["r_arcsec"]

    # ----------------------------------------------------------
    # Loop over matched cubes list
    # ----------------------------------------------------------

    for match_cubes in matched_list:
        # ----------
        # Extraction
        # ----------
        blue_cube_path = match_cubes["Blue"]
        red_cube_path = match_cubes["Red"]

        # Extract parameters
        sky_sub = extract_params.get("sky_sub")
        check_plot = extract_params.get("check_plot")
        border_width = extract_params.get("border_width")
        r_arcsec = extract_params.get("r_arcsec")

        # Run auto-extraction
        auto_extract(
            blue_cube_path,
            red_cube_path,
            destination_dir,
            r_arcsec=r_arcsec,
            border_width=border_width,
            sky_sub=sky_sub,
            check_plot=check_plot,
        )
        
        # ------------------------------------
        # Splice only paired cubes and spectra
        # ------------------------------------
        if match_cubes["Blue"] is not None and match_cubes["Red"] is not None:
            # Splice cubes
            blue_cube_name = os.path.basename(match_cubes["Blue"])
            spliced_cube_name = blue_cube_name.replace("Blue", "Splice")
            spliced_cube_path = os.path.join(destination_dir, spliced_cube_name)
            splice_cubes(match_cubes["Blue"], match_cubes["Red"], spliced_cube_path)

            # Splice spectra
            pattern_blue = os.path.join(
                destination_dir, blue_cube_name.replace("cube", "spec.ap*")
            )
            pattern_red = os.path.join(
                destination_dir,
                os.path.basename(match_cubes["Red"]).replace("cube", "spec.ap*"),
            )

            blue_specs = glob.glob(pattern_blue)
            red_specs = glob.glob(pattern_red)

            for blue_spec, red_spec in zip(blue_specs, red_specs):
                spliced_spectrum_name = os.path.basename(blue_spec).replace(
                    "Blue", "Splice"
                )
                output = os.path.join(
                    working_dir, destination_dir, spliced_spectrum_name
                )
                splice_spectra(blue_spec, red_spec, output)

    # ----------------------------------------------------------
    # Print total running time
    # ----------------------------------------------------------
    duration = datetime.datetime.now() - start_time
    print("All done in %.01f seconds." % duration.total_seconds())


if __name__ == "__main__":
    main()<|MERGE_RESOLUTION|>--- conflicted
+++ resolved
@@ -995,15 +995,15 @@
     # ----------------------------------------------------------
     # Move reduce cube to the data_products directory
     # ----------------------------------------------------------
-            
+
     destination_dir = os.path.join(working_dir, "data_products")
 
     # Red
     red_cubes_path = os.path.join(working_dir, "data_products/intermediate/red/")
-    # Blue
+
+   # Blue
     blue_cubes_path = os.path.join(working_dir, "data_products/intermediate/blue/")
 
-<<<<<<< HEAD
     # Move reduced cubes to the data_products directory
     for cubes_path in [red_cubes_path, blue_cubes_path]:
         cubes = glob.glob(os.path.join(cubes_path, "*.cube.fits"))
@@ -1020,20 +1020,9 @@
     # ----------------------------------------------------------
     # Match cubes from the same observation based on DATE-OBS 
     # ----------------------------------------------------------
-=======
-    destination_dir = os.path.join(working_dir, "data_products")
->>>>>>> 3f090793
 
     matched_list = cube_matcher(reduced_cubes_paths)
 
-<<<<<<< HEAD
-=======
-    # Blue
-    blue_cubes_path = os.path.join(working_dir, "data_products/intermediate/blue/")
-    blue_cubes = glob.glob(blue_cubes_path + "*.cube.fits")
-    for blue_cube in blue_cubes:
-        shutil.move(blue_cube, destination_dir)
->>>>>>> 3f090793
     # ----------------------------------------------------------
     # Read extraction parameters from JSON file
     # ----------------------------------------------------------
@@ -1043,7 +1032,8 @@
 
     with open(file_path, "r") as f:
         extract_params = json.load(f)
-
+    
+    # Extract parameters
     sky_sub = extract_params["sky_sub"]
     check_plot = extract_params["check_plot"]
     border_width = extract_params["border_width"]
@@ -1059,12 +1049,6 @@
         # ----------
         blue_cube_path = match_cubes["Blue"]
         red_cube_path = match_cubes["Red"]
-
-        # Extract parameters
-        sky_sub = extract_params.get("sky_sub")
-        check_plot = extract_params.get("check_plot")
-        border_width = extract_params.get("border_width")
-        r_arcsec = extract_params.get("r_arcsec")
 
         # Run auto-extraction
         auto_extract(
