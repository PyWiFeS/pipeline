from __future__ import print_function
import numpy
import pickle
from astropy.io import fits as pyfits
import os
import scipy.interpolate
from math import factorial   
import pylab

from .wifes_metadata import metadata_dir
from .wifes_metadata import __version__
from . import wifes_ephemeris

#------------------------------------------------------------------------
#------------------------------------------------------------------------
# reference star information!
stdstar_fn = os.path.join(metadata_dir,'stdstar_lookup_table.dat')
f1 = open(stdstar_fn, 'r')
stdstar_lines = f1.readlines()[1:]
f1.close()

ref_fname_lookup = {}
ref_coords_lookup = {}
ref_flux_lookup = {}
ref_telluric_lookup = {}
for line in stdstar_lines:
    lns = line.split()
    fn = lns[0]
    name = lns[1]
    radec = '%s %s' % (lns[2], lns[3])
    is_flux_standard = bool(int(lns[5]))        # Skip a line for the comments
    is_telluric_standard = bool(int(lns[6]))
    ref_fname_lookup[name] = fn
    ref_coords_lookup[name] = radec
    ref_flux_lookup[name] = is_flux_standard
    ref_telluric_lookup[name] = is_telluric_standard

# extinction interpolation object
extinct_fn = os.path.join(metadata_dir,'sso_extinction.dat')
extinct_data = numpy.loadtxt(extinct_fn)
sso_extinct_interp = scipy.interpolate.interp1d(extinct_data[:,0],
                                                extinct_data[:,1],
                                                bounds_error=False,
                                                fill_value=numpy.nan)

#------------------------------------------------------------------------
#------------------------------------------------------------------------
# high-level function to find nearest standard star for a given frame!
stdstar_list = list(ref_coords_lookup.keys())
stdstar_list.sort() 
nstds = len(stdstar_list)
stdstar_ra_array  = numpy.zeros(nstds, dtype='d')
stdstar_dec_array = numpy.zeros(nstds, dtype='d')
for i in range(nstds):
    stdstar_radec = ref_coords_lookup[stdstar_list[i]]
    stdstar_ra, stdstar_dec = wifes_ephemeris.sex2dd(stdstar_radec)
    stdstar_ra_array[i] = stdstar_ra
    stdstar_dec_array[i] = stdstar_dec

def find_nearest_stdstar(inimg, data_hdu=0):
    f = pyfits.open(inimg)
    radec = '%s %s' % (f[data_hdu].header['RA'],
                       f[data_hdu].header['DEC'])
    f.close()
    ra, dec = wifes_ephemeris.sex2dd(radec)
    angsep_array = 3600.0*(
        (dec-stdstar_dec_array)**2+
        (numpy.cos(numpy.radians(dec))*(ra-stdstar_ra_array))**2)**0.5
    best_ind = numpy.argmin(angsep_array)
    return stdstar_list[best_ind], angsep_array[best_ind]

#------------------------------------------------------------------------
#------------------------------------------------------------------------
# high-level functions to check if an observation is half-frame or N+S
def is_halfframe(inimg, data_hdu=0):
    f = pyfits.open(inimg)
    detsec = f[data_hdu].header['DETSEC']
    f.close()
    ystart = int(float(detsec.split(',')[1].split(':')[0]))
    if ystart == 1029:
        return True
    else:
        return False

#------------------------------------------------------------------------
#------------------------------------------------------------------------
# scripts for masking out certain wavelength regions
def wavelength_mask(wave_array, band_list):
    mask = numpy.ones(len(wave_array))
    for band in band_list:
        mask *= ((wave_array <= band[0])+
                 (wave_array >= band[1]))
    return mask

# O2  bands are saturated - don't depend on airmass
# H2O bands DO depend on airmass!!
O2_telluric_bands = [
    [6856.0, 6956.0],
    [7584.0, 7693.0]]
    #[7547.0, 7693.0]]

H2O_telluric_bands = [
    [6270.0, 6290.0],
    [7154.0, 7332.0],
    [8114.0, 8344.0],
    [8937.0, 9194.0],
    [9270.0, 9776.0]]

strong_H2O_telluric_bands = [
    [6270.0, 6290.0],
    [7154.0, 7332.0],
    [8114.0, 8344.0],
    [8937.0, 9194.0],
    [9270.0, 9400.0]]

master_H2O_telluric_bands = [
    [5870.0, 6000.0],
    [6270.0, 6290.0],
    [6459.0, 6598.0],
    [7154.0, 7332.0],
    [8114.0, 8344.0],
    [8937.0, 9194.0],
    [9270.0, 9776.0]]

# functions for masking telluric and halpha features
def strong_telluric_mask(wave_array):
    return wavelength_mask(wave_array,
                           O2_telluric_bands + strong_H2O_telluric_bands)

def telluric_mask(wave_array):
    return wavelength_mask(wave_array,
                           O2_telluric_bands + H2O_telluric_bands)

def halpha_mask(wave_array):
    ha_bands = [[6550.0, 6575.0]]
    return wavelength_mask(wave_array, ha_bands)

#------------------------------------------------------------------------
def load_wifes_cube(cube_fn, ytrim=[0,0]):
    f = pyfits.open(cube_fn)
    
    # get wavelength array
    halfframe = is_halfframe(cube_fn)

    if halfframe:
        first = 7
        last = 19
        nx = 12
    else:
        first = 1
        last = 26
        nx=25
    ny,nlam = numpy.shape(f[first].data)
    lam0 = f[first].header['CRVAL1']
    dlam = f[first].header['CDELT1']
    lam_array = lam0+dlam*numpy.arange(nlam,dtype='d')
    # get data and variance
    obj_cube_data = numpy.zeros([nlam,ny-sum(ytrim),nx],dtype='d')
    obj_cube_var  = numpy.zeros([nlam,ny-sum(ytrim),nx],dtype='d')
    
    for i in range(first,last):
        curr_data = f[i].data[ytrim[0]:ny-ytrim[1],:]
        curr_var = f[i+25].data[ytrim[0]:ny-ytrim[1],:]
        
        obj_cube_data[:,:,i-first] = curr_data.T
        obj_cube_var[:,:,i-first] = curr_var.T
    f.close()
    # return flux, variance, wavelength
    return obj_cube_data, obj_cube_var, lam_array

#------------------------------------------------------------------------
def extract_wifes_stdstar(cube_fn,
                          x_ctr = None, 
                          y_ctr = None,
                          extract_radius = 5.0,
                          sky_radius = 8.0,
                          ytrim=0,
                          save_mode=None,
                          save_fn=None
):
    # check if halfframe
    halfframe = is_halfframe(cube_fn)

    # make a mask for halfframe
    if halfframe:
        first  = 7
    else:
        first = 1

    slice_size_arcsec = 1.0
    # check spatial binning!
    f = pyfits.open(cube_fn)
    exptime = float(f[first].header['EXPTIME'])
    bin_y = float(f[first].header['CCDSUM'].split()[1])
    pix_size_arcsec = bin_y * 0.5

    # load the cube data
    init_obj_cube_data, init_obj_cube_var, lam_array = load_wifes_cube(cube_fn)

    inlam, iny, inx = numpy.shape(init_obj_cube_data)
    obj_cube_data = init_obj_cube_data[:,ytrim:iny-ytrim,:]
    obj_cube_var  = init_obj_cube_var[:,ytrim:iny-ytrim,:]
    nlam, ny, nx = numpy.shape(obj_cube_data)

    # get stdstar centroid
    lin_x = numpy.arange(nx,dtype='d')
    lin_y = numpy.arange(ny,dtype='d')
    full_x, full_y = numpy.meshgrid(lin_x, lin_y)
    cube_x = full_x * numpy.ones([nlam,ny,nx])
    cube_y = full_y * numpy.ones([nlam,ny,nx])
    flux = numpy.sum(numpy.sum(obj_cube_data,axis=2),axis=1)

    # make a mask for halfframe
    if halfframe:
        halfframe_mask = full_y < 12.5
    else:
        halfframe_mask = full_y < 50


    # MZ: Uncommented
    # centroid version
    #~ if x_ctr == None:
        #~ std_x = numpy.sum(numpy.sum(
            #~ obj_cube_data*cube_x,axis=1),axis=1)/flux
    #~ else:
        #~ std_x = x_ctr*numpy.ones(nlam, dtype='d')
    #~ if y_ctr == None:
        #~ std_y = numpy.sum(numpy.sum(
            #~ obj_cube_data*cube_y,axis=2),axis=1)/flux
    #~ else:
        #~ std_y = y_ctr*numpy.ones(nlam, dtype='d')
    
    # MZ: Commented out
    if x_ctr == None or y_ctr == None:
        cube_im = numpy.nansum(obj_cube_data, axis=0)
        maxind = numpy.nonzero(cube_im == cube_im.max()) # numpy.nonzero returns indices of nonzero elements
        yc = maxind[0][0]
        xc = maxind[1][0]
        std_x = xc*numpy.ones(nlam, dtype='d')
        std_y = yc*numpy.ones(nlam, dtype='d')
    else:
        std_x = x_ctr * numpy.ones(nlam, dtype='d')
        std_y = y_ctr * numpy.ones(nlam, dtype='d')
    # fit smooth curves!
    polydeg=6
    lin_lam = numpy.arange(nlam,dtype='d')
    xpoly = numpy.polyfit(lin_lam, std_x, polydeg)
    xfvals = numpy.polyval(xpoly, lin_lam)
    ypoly = numpy.polyfit(lin_lam, std_y, polydeg)
    yfvals = numpy.polyval(ypoly, lin_lam)
    # now extract
    std_flux = numpy.zeros(nlam,dtype='d')
    sky_flux = numpy.zeros(nlam,dtype='d')
    std_var  = numpy.zeros(nlam,dtype='d')
    # THERE IS A FASTER WAY TO DO THIS WITH MASKING...
    for i in range(nlam):
        # get *distance* of each pixels from stdstar center x/y
        pix_dists = ((slice_size_arcsec*(full_x-std_x[i]))**2+
                     (pix_size_arcsec*(full_y-std_y[i]))**2)**0.5
        curr_data = obj_cube_data[i,:,:]
        curr_var  = obj_cube_var[i,:,:]
        # find mean sky spectrum outside sky radius
        sky_pix = numpy.nonzero(
            (pix_dists >= sky_radius) * halfframe_mask
            )
        nspix = len(sky_pix[0])
        #curr_sky_flux = numpy.sum(curr_data[sky_pix])/float(nspix)
        curr_sky_flux = numpy.median(curr_data[sky_pix])
        # subtract sky and sum up obj flux
        obj_pix = numpy.nonzero(
            (pix_dists <= extract_radius) * halfframe_mask
            )
        obj_flux = numpy.sum(curr_data[obj_pix] - curr_sky_flux)
        obj_var = numpy.sum(curr_var[obj_pix])
        std_flux[i] = obj_flux
        sky_flux[i] = curr_sky_flux
        std_var[i] = obj_var
    # DIVIDE FLUX BY EXPTIME AND BIN SIZE!!!
    dlam = lam_array[1] - lam_array[0]
    fscale = exptime * dlam
    std_flux /= fscale
    std_var  /= (fscale**2)
    sky_flux /= fscale
    
    ## Filtering nan values in case of missing flux values, see #27
    filter_nan = ~numpy.isnan(std_flux)
    filtered_lam_array = lam_array[filter_nan]
    filtered_std_flux = std_flux[filter_nan]
    filtered_std_var = std_var[filter_nan]

    len_filtered_lam = len(filtered_lam_array)

    # return flux or save!
    if save_mode == None:
        f.close()
        return filtered_lam_array, filtered_std_flux
    elif save_mode == 'ascii':
        f.close()
        save_data = numpy.zeros([len_filtered_lam, 3], dtype='d')
        save_data[:,0] = filtered_lam_array
        save_data[:,1] = filtered_std_flux
        save_data[:,2] = filtered_std_var
        numpy.savetxt(save_fn, save_data)
    elif save_mode == 'iraf':
        out_header = f[first].header
        out_header.set('CD1_1', f[first].header['CDELT1'])
        out_header.set('CD2_2', 1)
        out_header.set('CD3_3', 1)
        out_header.set('LTM3_3', 1)
        out_data = numpy.zeros([4, 1, len_filtered_lam], dtype='d')
        out_data[0,0,:] = filtered_std_flux
        out_data[1,0,:] = sky_flux
        out_data[2,0,:] = filtered_std_var
        out_data[3,0,:] = filtered_std_var
        out_hdu = pyfits.PrimaryHDU(
            data=out_data,
            header=out_header)
        outfits = pyfits.HDUList([out_hdu])
        outfits[0].header.set('PYWIFES', __version__, 'PyWiFeS version')
        outfits.writeto(save_fn, overwrite=True)
        f.close()
    else:
        f.close()
        raise ValueError('Standard Star save format not recognized')

# here write wrapper function to save the extracted star spectrum

#------------------------------------------------------------------------
# simple function to divide a cube by some spectrum
def wifes_cube_divide(inimg, outimg,
                      corr_wave, corr_flux):
    corr_interp = scipy.interpolate.interp1d(
        corr_wave, corr_flux,
        bounds_error=False,
        fill_value=numpy.inf) # set divided flux outside bounds to zero
    f3 = pyfits.open(inimg)
    # get the wavelength array
    wave0 = f3[1].header['CRVAL1']
    dwave = f3[1].header['CDELT1']
    nlam = numpy.shape(f3[1].data)[1]
    wave_array = wave0+dwave*numpy.arange(nlam,dtype='d')
    # calculate the flux calibration array
    fcal_array = corr_interp(wave_array)
    outfits = pyfits.HDUList(f3)
    for i in range(1,26):
        curr_flux = f3[i].data
        curr_var  = f3[25+i].data
        out_flux = curr_flux / fcal_array
        out_var  = curr_var / (fcal_array**2)
        # save to data cube
        outfits[i].data = out_flux
        outfits[i+25].data = out_var
    outfits[0].header.set('PYWIFES', __version__, 'PyWiFeS version')
    outfits.writeto(outimg, overwrite=True)
    f3.close()
    return


# -------------------------- Fred's update ------------------------------
def savitzky_golay(y, window_size, order, deriv=0, rate=1):
        """
        Smooth (and optionally differentiate) data with a Savitzky-Golay filter.
        The Savitzky-Golay filter removes high frequency noise from data.
        It has the advantage of preserving the original shape and
        features of the signal better than other types of filtering
        approaches, such as moving averages techniques.
        Parameters
        ----------
        y : array_like, shape (N,)
           the values of the time history of the signal.
       window_size : int
           the length of the window. Must be an odd integer number.
       order : int
           the order of the polynomial used in the filtering.
           Must be less then `window_size` - 1.
       deriv: int
           the order of the derivative to compute (default = 0 means only smoothing)
       Returns
       -------
       ys : ndarray, shape (N)
           the smoothed signal (or it's n-th derivative).
       Notes
       -----
       The Savitzky-Golay is a type of low-pass filter, particularly
       suited for smoothing noisy data. The main idea behind this
       approach is to make for each point a least-square fit with a
       polynomial of high order over a odd-sized window centered at
       the point.
       Examples
       --------
       t = np.linspace(-4, 4, 500)
       y = np.exp( -t**2 ) + np.random.normal(0, 0.05, t.shape)
       ysg = savitzky_golay(y, window_size=31, order=4)
       import matplotlib.pyplot as plt
       plt.plot(t, y, label='Noisy signal')
       plt.plot(t, np.exp(-t**2), 'k', lw=1.5, label='Original signal')
       plt.plot(t, ysg, 'r', label='Filtered signal')
       plt.legend()
       plt.show()
       References
       ----------
       .. [1] A. Savitzky, M. J. E. Golay, Smoothing and Differentiation of
          Data by Simplified Least Squares Procedures. Analytical
          Chemistry, 1964, 36 (8), pp 1627-1639.
       .. [2] Numerical Recipes 3rd Edition: The Art of Scientific Computing
          W.H. Press, S.A. Teukolsky, W.T. Vetterling, B.P. Flannery
          Cambridge University Press ISBN-13: 9780521880688
       """
        try:
           window_size = numpy.abs(int(window_size))
           order = numpy.abs(int(order))
        except ValueError(msg):
            raise ValueError("window_size and order have to be of type int")
        if window_size % 2 != 1 or window_size < 1:
            raise TypeError("window_size size must be a positive odd number")
        if window_size < order + 2:
            raise TypeError("window_size is too small for the polynomials order")
        order_range = range(order+1)
        half_window = (window_size -1) // 2
        # precompute coefficients
        b = numpy.mat([[k**i for i in order_range] for k in range(-half_window, half_window+1)])
        m = numpy.linalg.pinv(b).A[deriv] * rate**deriv * factorial(deriv)
        # pad the signal at the extremes with
        # values taken from the signal itself
        firstvals = y[0] - numpy.abs( y[1:half_window+1][::-1] - y[0] )
        lastvals = y[-1] + numpy.abs(y[-half_window-1:-1][::-1] - y[-1])
        y = numpy.concatenate((firstvals, y, lastvals))
        return numpy.convolve( m[::-1], y, mode='valid')

#------------------------------------------------------------------------
def derive_wifes_calibration(cube_fn_list,
                             calib_out_fn,
                             stdstar_name_list=None,
                             extract_in_list=None,
                             airmass_list=None,
                             ref_dir=metadata_dir,
                             ref_fname_list=None,
                             plot_stars=False,
                             plot_sensf=False,
                             savefigs=False,
                             save_prefix='calib_',
                             norm_stars=False,
                             method = 'poly',
                             polydeg=30,
                             excise_cut = 0.5,
                             wave_min=None,
                             wave_max=None,
                             extinction_fn=None,
                             ytrim=5,
                             boxcar = 11):
    # get extinction curve
    if extinction_fn == None:
        extinct_interp = sso_extinct_interp
    else:
        ext_data = numpy.loadtxt(extinction_fn)
        extinct_interp = scipy.interpolate.interp1d(ext_data[:,0],
                                                    ext_data[:,1],
                                                    bounds_error=False,
                                                    fill_value=numpy.nan)
    # first extract stdstar spectra and compare to reference
    fratio_results = []
<<<<<<< HEAD
    print("cube_fn_list =" + repr(cube_fn_list))

=======
>>>>>>> 0576d1bb
    for i in range(len(cube_fn_list)):
        f = pyfits.open(cube_fn_list[i])
        cube_hdr = f[1].header
        f.close()
        #------------------------------------
        # figure out which star it is
        # NEW VERSION 0.7.0: smart star name lookup!
        #
        # top priority: user forces the name
        if stdstar_name_list != None:
            star_name = stdstar_name_list[i]
            # if you forced an unknown star name, reset name to None
            if star_name not in ref_fname_lookup.keys():
                star_name = None
        else:
            star_name = None
        # try to find the nearest standard in the list
        if star_name == None:
            try:
                star_name, dist = find_nearest_stdstar(cube_fn_list[i])
                if dist > 200.0:
                    star_name = None
            except:
                # last resort: use the object name from the fits header
                # and pray it's correct
                star_name = cube_hdr['OBJECT']
        #------------------------------------
        print("Found star " + star_name)
        if airmass_list != None:
            secz = airmass_list[i]
        else:
            try:
                secz = cube_hdr['AIRMASS']
            except:
                print('AIRMASS header missing for {:s}'.format(cube_fn_list[i].split('/')[-1]))
                secz = 1.0
        # check if there is a calib spectrum...
        if ref_fname_list != None:
            ref_fname = ref_fname_list[i]
        elif star_name in ref_fname_lookup.keys():
            ref_fname = ref_fname_lookup[star_name]
        else:
            continue
        # get observed data
        if extract_in_list == None:
            obs_wave, obs_flux = extract_wifes_stdstar(cube_fn_list[i],
                                                       ytrim=ytrim)
        else:
            ex_data = numpy.loadtxt(extract_in_list[i])
            obs_wave = ex_data[:,0]
            obs_flux = ex_data[:,1]
        if wave_min == None:
            wave_min = numpy.min(obs_wave)
        if wave_max == None:
            wave_max = numpy.max(obs_wave)
        # get reference data
        ref_data = numpy.loadtxt(os.path.join(ref_dir,ref_fname))
        ref_interp = scipy.interpolate.interp1d(
            ref_data[:,0], ref_data[:,1],
            bounds_error=False, fill_value=numpy.nan)
        ref_flux = ref_interp(obs_wave)
        std_ext = extinct_interp(obs_wave)
        good_inds = numpy.nonzero((ref_flux==ref_flux)*
                                  (std_ext==std_ext)*
                                  (obs_wave >= wave_min)*
                                  (obs_wave <= wave_max)*
                                  (obs_flux > 0.0))[0]
        init_flux_ratio = -2.5*numpy.log10(obs_flux[good_inds] /
                                           ref_flux[good_inds])
        flux_ratio = init_flux_ratio + (secz-1.0)*std_ext[good_inds]
        fratio_results.append([obs_wave[good_inds], init_flux_ratio])
        if plot_stars or savefigs:
            scaled_flux = obs_flux[good_inds]/numpy.mean(
                10.0**(-0.4*flux_ratio))
            pylab.figure()
            pylab.plot(obs_wave, ref_flux, color='b',
                       label='Reference star flux')
            pylab.plot(obs_wave[good_inds], scaled_flux, color='r', 
                       label='Scaled observed flux')
            pylab.title(star_name)
            pylab.xlabel(r'Wavelength [$\AA$]')
            pylab.legend(loc='lower right', fancybox=True,shadow=True)
            if savefigs:
                save_fn = save_prefix+'star_%d.png' % (i+1)
                pylab.savefig(save_fn)
    # from all comparisons, derive a calibration solution
    # EVENTUALLY WILL FIT AN EXTINCTION TERM TOO
    if len(fratio_results) < 1:
        # Didn't find any stars - there's no point in continuing
        raise Exception('Could not find calibration data for any stars!')
    if norm_stars:
        i_mid = int(len(fratio_results[0][0])/2)
        fscale_max = min([x[1][i_mid] for x in fratio_results])
        init_full_y = numpy.concatenate(
            [x[1]-x[1][i_mid]+fscale_max for x in fratio_results])
        
    else:
        init_full_y = numpy.concatenate(
            [x[1] for x in fratio_results])
    init_full_x = numpy.concatenate(
        [x[0] for x in fratio_results])
    init_good_inds = numpy.nonzero(
        (init_full_y == init_full_y)*
        (init_full_y < numpy.median(init_full_y)+20.0)*
        (strong_telluric_mask(init_full_x))*
        (halpha_mask(init_full_x)))[0]
    # do a first fit
    next_full_y = init_full_y[init_good_inds]
    next_full_x = init_full_x[init_good_inds]
    sort_order = next_full_x.argsort()
    temp_full_x = next_full_x[sort_order]
    temp_full_y = next_full_y[sort_order]
    # ----------- Fred's update 3 -------------------  
    if method == 'smooth_SG':
        # Savitzky-Golay requires continuous data. ->need to fill the 'holes' 
        # It is a problem for red spectra (at this point at least)
        # Check if there are gaps (telluric, Halpha, etc ...)
        init_bad_inds = \
            numpy.nonzero(1-
                          ((init_full_y == init_full_y)*
                           (init_full_y < numpy.median(init_full_y)+20.0)*
                           (telluric_mask(init_full_x))*
                           (halpha_mask(init_full_x))))[0]
        if len(init_bad_inds) > 0 : 
            # if yes, first fit a polynomial, then use it to 'fill the gaps.
            temp_calib = numpy.polyfit(temp_full_x, temp_full_y, polydeg)
            temp_fvals = numpy.polyval(temp_calib, init_full_x)
            init_full_y[init_bad_inds] = temp_fvals[init_bad_inds]
            temp_full_y = init_full_y # to ensure this case is then compatible
            temp_full_x = init_full_x
            # Fails if multiple stars ... need to order the array !
            this_sort_order = temp_full_x.argsort()
            temp_full_x = temp_full_x[this_sort_order]
            temp_full_y = temp_full_y[this_sort_order]        
        # Then fit SG normally
        temp_fvals = savitzky_golay(temp_full_y,101,1,0)
        excise_cut = 0.003
    else :
        temp_best_calib = numpy.polyfit(temp_full_x, temp_full_y, polydeg)
        temp_fvals = numpy.polyval(temp_best_calib, temp_full_x) 
    # excise outliers
    final_good_inds = numpy.nonzero(
        numpy.abs(temp_fvals-temp_full_y)/numpy.abs(temp_fvals) < excise_cut)[0]
    full_x = temp_full_x[final_good_inds]
    full_y = temp_full_y[final_good_inds]
    # ------------ Fred's update 3 ----------------
    if  method == 'smooth_SG': # Fails if multiple stars ... need to order the array !
        X = numpy.copy(full_x)
        Y = numpy.copy(full_y)
        eps = 0.001 # We call two points the same in wavelength if they are closer than 0.001 A
        means = numpy.array([ (x, Y[numpy.abs(X-x) < eps].mean()) for x in numpy.unique(X) ])
        # Note that our array ends up sorted at the end of this because we use numpy.unique
        smooth_x = means[:,0]
        smooth_y = numpy.pad(means[:,1], boxcar, mode='edge')
        smooth_y = numpy.convolve(smooth_y, numpy.ones((boxcar,))/boxcar, mode='same')[boxcar:-boxcar]
        final_fvals = savitzky_golay(smooth_y,101,1,0)
        this_f = scipy.interpolate.interp1d(
            smooth_x,final_fvals,bounds_error=False, 
            kind='linear')
        print('this_f', this_f)
        #~ f111 = open('this_f.pkl', 'w')
        #~ pickle.dump(this_f, f111)
        #~ f111.close()
    
        all_final_fvals = this_f(init_full_x)
        final_x = full_x
        final_y = this_f(final_x)
    else :
        best_calib = numpy.polyfit(full_x, full_y, polydeg)
        this_f = numpy.poly1d(best_calib)

    best_calib = numpy.polyfit(full_x, full_y, polydeg)
    this_f2 = numpy.poly1d(best_calib)
    #~ if print_result: # TODO
    print('best_calib')
    print(method)
    print(stdstar_name_list)
    print(best_calib)
    print('')

    # Calculate the final result
    final_fvals = this_f(full_x)
    final_x = numpy.arange(
        numpy.min(full_x),
        1.000001*numpy.max(full_x),
        0.0001*(numpy.max(full_x)-numpy.min(full_x)))
    final_y = this_f(final_x)
    # plot if requested
    if plot_sensf or savefigs:
        pylab.figure()
        # MC update - raw fit on top
        pylab.axes([0.10, 0.35, 0.85, 0.60])
        pylab.plot(temp_full_x, temp_full_y, 'r.',markerfacecolor='none',
                   markeredgecolor='r', 
                   label='Raw sensitivity (initial regions)')
        pylab.plot(full_x, full_y, color='b', 
                   label ='Raw sensitivity (valid regions)')
        pylab.plot(temp_full_x,temp_fvals, color=r'#FF6103',
                   lw=2,label='Initial fit')
        if  method == 'smooth_SG':
            pylab.plot(means[:,0], means[:,1], color='b', 
                       label ='Mean sensitivity (valid regions, all stars)')
            pylab.plot(smooth_x, smooth_y, color=r'#7f007f', 
                       label ='Smoothed mean sensitivity')
        else :
            pylab.plot(full_x, full_y, color='b', 
                       label ='Raw sensitivity (valid regions)')
        pylab.plot(full_x, final_fvals, color=r'#00FF00', lw=2, 
                   label='Final fit')
        #pylab.hlines(-37.5,numpy.min(full_x),numpy.max(full_x), 'k')
        pylab.xlim([numpy.min(full_x),numpy.max(full_x)])
        curr_ylim = pylab.ylim()
        curr_xlim = pylab.xlim()
        pylab.ylim(curr_ylim[::-1])
        pylab.title('Derived sensitivity function')
        pylab.legend(loc='lower right',fancybox=True, shadow=True)
        # lower plot - residuals!
        pylab.axes([0.10, 0.10, 0.85, 0.25])
        pylab.plot(full_x, full_y - final_fvals,'k.', mec=r'#666666',
                   markerfacecolor='none', label='Residuals')
        pylab.axhline(0.0, color='k')
        pylab.xlim(curr_xlim)
        pylab.ylim([-0.2, 0.2])
        pylab.xlabel(r'Wavelength [$\AA$]')
        pylab.ylabel('Residuals')
        if savefigs:
            save_fn = save_prefix+'solution_fit.png'
            pylab.savefig(save_fn)
    if plot_stars or plot_sensf:
        pylab.show()
    # Fred's update ... now, careful, because that's dirty ... 
    # the function does not always return the same thing !
    # SAVE IN THE PICKLE FILE THE WAVELENGTH AND CALIB FVAL ARRAYS
    save_calib = {'wave' : final_x,
                  'cal'  : final_y}
    f1 = open(calib_out_fn, 'wb')
    pickle.dump(save_calib, f1)
    f1.close()
    return

#------------------------------------------------------------------------
def calibrate_wifes_cube(inimg, outimg,
                         calib_fn,
                         mode='pywifes',
                         extinction_fn=None):
    
    # get wavelength array
    halfframe = is_halfframe(inimg)

    if halfframe:
        first = 7
        last = 19
    else:
        first = 1
        last = 26


    # get extinction curve
    if extinction_fn == None:
        extinct_interp = sso_extinct_interp
    else:
        ext_data = numpy.loadtxt(extinction_fn)
        extinct_interp = scipy.interpolate.interp1d(ext_data[:,0],
                                                    ext_data[:,1],
                                                    bounds_error=False,
                                                    fill_value=numpy.nan)
    # open data
    f3 = pyfits.open(inimg)
    # get the wavelength array
    wave0 = f3[first].header['CRVAL1']
    dwave = f3[first].header['CDELT1']
    exptime = f3[first].header['EXPTIME']
    try:
        secz = f3[first].header['AIRMASS']
    except:
        secz = 1.0
        print('AIRMASS keyword not found, assuming airmass=1.0')
    nlam = numpy.shape(f3[first].data)[1]
    wave_array = wave0 + dwave * numpy.arange(nlam,dtype='d')
    # calculate the flux calibration array
    if mode == 'pywifes':
        f1 = open(calib_fn, 'rb')
        calib_info = pickle.load(f1)
        f1.close()
        sort_order = calib_info['wave'].argsort()
        calib_x = calib_info['wave'][sort_order]
        calib_y = calib_info['cal'][sort_order]
        # Fred's update 2 ... to account for the smooth method for B3000 ...
        # That's to fix the ugly of the previous function ...
        this_f = scipy.interpolate.interp1d(
            calib_x,calib_y,
            bounds_error=False,fill_value=-100.0,
            kind='linear')
        all_final_fvals = this_f(wave_array)
        inst_fcal_array = 10.0**(-0.4*all_final_fvals) 
        #import pdb
        #pdb.set_trace()
    elif mode == 'iraf':
        f = pyfits.open(calib_fn)
        calib_wave = (
            f[0].header['CRVAL1']
            +f[0].header['CDELT1']
            *numpy.arange(f[0].header['NAXIS1'], dtype='d'))
        calib_flux = f[0].data
        calib_interp = scipy.interpolate.interp1d(
            calib_wave, calib_flux,
            bounds_error=False, fill_value=0.0)
        inst_fcal_array = calib_interp(wave_array)
        f.close()
    else:
        raise ValueError('Calibration mode not defined')
    # calculate extinction curve for observed airmass
    obj_ext = 10.0**(-0.4*((secz-1.0)*extinct_interp(wave_array)))
    fcal_array = inst_fcal_array*obj_ext
    # apply flux cal to data!
    outfits = pyfits.HDUList(f3)
    for i in range(first,last):
        curr_flux = f3[i].data
        curr_var  = f3[i+25].data
        out_flux = curr_flux / (fcal_array*exptime*dwave)
        # Fred's update 2 : add dwave !
        out_var  = curr_var / ((fcal_array*exptime*dwave)**2)
        # Fred'supadte 2 : add dwave !a
        # save to data cube
        outfits[i].data = out_flux
        outfits[i+25].data = out_var
    outfits[0].header.set('PYWIFES', __version__, 'PyWiFeS version')
    outfits.writeto(outimg, overwrite=True)
    f3.close()
    return  

#------------------------------------------------------------------------
# telluric corrections!!!
def derive_wifes_telluric(cube_fn_list,
                          out_fn,
                          plot=False,
                          plot_stars=False,
                          savefigs=False,
                          save_prefix='telluric_',
                          extract_in_list=None,
                          airmass_list=None,
                          telluric_threshold=0.97,
                          fit_wmin =  5400.0,
                          fit_wmax = 10000.0,
                          H2O_power=0.72,
                          O2_power=0.40,
                          polydeg=4,
                          ytrim=3):
    #---------------------------------------------
    # for each star, get its airmass if not specified in input
    if airmass_list == None:
        airmass_list = []
        for fn in cube_fn_list:
            try:
                f = pyfits.open(fn)
                new_am = float(f[1].header['AIRMASS'])
                f.close()
            except:
                new_am = 1.0
                print('AIRMASS keyword not found, assuming 1.0')
            airmass_list.append(new_am)
    #---------------------------------------------
    # now extract each star spectrum and derive telluric correction spectra
    O2_corrections  = []
    H2O_corrections = []
    for i in range(len(cube_fn_list)):
        # get extracted spectrum
        if extract_in_list == None:
            obs_wave, obs_flux = extract_wifes_stdstar(cube_fn_list[i],
                                                       ytrim=ytrim)
        else:
            ex_data = numpy.loadtxt(extract_in_list[i])
            obs_wave = ex_data[:,0]
            obs_flux = ex_data[:,1]

        # define all the telluric regions
        O2_mask  = wavelength_mask(obs_wave, O2_telluric_bands)
        H2O_mask = wavelength_mask(obs_wave, H2O_telluric_bands)
        O2_inds  = numpy.nonzero(O2_mask==0)[0]
        H2O_inds = numpy.nonzero(H2O_mask==0)[0]
        # fit smooth polynomial to non-telluric regions!
        fit_inds = numpy.nonzero(O2_mask*H2O_mask
                                 *(obs_wave >= fit_wmin)
                                 *(obs_wave <= fit_wmax))[0]        

        smooth_poly = numpy.polyfit(obs_wave[fit_inds],
                                    obs_flux[fit_inds],
                                    polydeg)
        # get ratio of data to smooth continuum
        smooth_cont = numpy.polyval(smooth_poly, obs_wave)
        init_ratio = obs_flux / smooth_cont
        if plot_stars or savefigs:
            pylab.figure()
            pylab.plot(obs_wave, obs_flux, 'b')
            pylab.plot(obs_wave, smooth_cont, 'g')
            if savefigs:
                save_fn = save_prefix + 'star_%d.png' % (i+1)
        # isolate desired regions, apply thresholds!
        O2_ratio = numpy.ones(len(obs_wave), dtype='d')
        O2_ratio[O2_inds] = init_ratio[O2_inds]
        O2_ratio[numpy.nonzero(O2_ratio >= telluric_threshold)[0]] = 1.0
        O2_corrections.append([obs_wave, O2_ratio])
        H2O_ratio = numpy.ones(len(obs_wave), dtype='d')
        H2O_ratio[H2O_inds] = init_ratio[H2O_inds]
        H2O_ratio[numpy.nonzero(H2O_ratio >= telluric_threshold)[0]] = 1.0
        H2O_corrections.append([obs_wave, H2O_ratio])
    #---------------------------------------------
    # now using all, derive the appropriate solutions!
    # wavelength range shouldn't change much, use the first one!
    base_wave = O2_corrections[0][0]
    O2_corr_temp = numpy.zeros([len(cube_fn_list),
                                len(base_wave)], dtype='d')
    H2O_corr_temp = numpy.zeros([len(cube_fn_list),
                                 len(base_wave)], dtype='d')
    O2_corr_temp[0,:]  = O2_corrections[0][1]
    H2O_corr_temp[0,:] = (H2O_corrections[0][1])**(
        1.0/(airmass_list[0]**0.55))
    for i in range(1, len(cube_fn_list)):
        O2_interp = scipy.interpolate.interp1d(
            O2_corrections[i][0],
            (O2_corrections[i][1])**(
            1.0/(airmass_list[i]**O2_power)),
            bounds_error=False, fill_value=1.0)
        O2_corr_temp[i,:] = O2_interp(base_wave)
        H2O_interp = scipy.interpolate.interp1d(
            H2O_corrections[i][0],
            (H2O_corrections[i][1])**(
            1.0/(airmass_list[i]**H2O_power)),
            bounds_error=False, fill_value=1.0)
        H2O_corr_temp[i,:] = H2O_interp(base_wave)
    final_O2_corr = numpy.mean(O2_corr_temp, axis=0)
    final_H2O_corr = numpy.mean(H2O_corr_temp, axis=0)
    # fix zero values
    final_O2_corr[numpy.nonzero(final_O2_corr < 0.01)[0]] = 0.01
    final_H2O_corr[numpy.nonzero(final_H2O_corr < 0.01)[0]] = 0.01
    # fix nan values
    final_O2_corr[numpy.nonzero(final_O2_corr != final_O2_corr)[0]] = 1.0
    final_H2O_corr[numpy.nonzero(final_H2O_corr != final_H2O_corr)[0]] = 1.0
    #---------------------------------------------
    # PLOT FOR INSPECTION...
    if plot or savefigs:
        fig1=pylab.figure()
        sp1 = fig1.add_subplot(111)
        fig2=pylab.figure()
        sp2 = fig2.add_subplot(111)
        sp1.plot(base_wave, final_O2_corr, color='k', lw=2, label='Default O2')
        sp2.plot(base_wave, final_H2O_corr, color='k', lw=2, label='Default H2O')
        for i in range(len(cube_fn_list)):
            airmass = airmass_list[i]
            wave, O2_ratio = O2_corrections[i]
            H2O_ratio = H2O_corrections[i][1]
            sp1.plot(wave, O2_ratio**(1.0/(airmass**O2_power)), 
                     label=cube_fn_list[i].split('/')[-1])
            sp2.plot(wave, H2O_ratio**(1.0/(airmass**H2O_power)), 
                     label=cube_fn_list[i].split('/')[-1])
        sp1.set_xlabel(r'Wavelength [$\AA$]')
        sp1.set_title('Individual O2 Telluric Correction functions')
        sp1.legend(loc='lower left',fancybox=True, shadow=True)
        sp1.set_xlim([numpy.min(base_wave),numpy.max(base_wave)])
        sp2.set_xlabel(r'Wavelength [$\AA$]')
        sp2.set_title('Individual H2O Telluric Correction functions')
        sp2.legend(loc='lower left',fancybox=True, shadow=True)
        sp2.set_xlim([numpy.min(base_wave),numpy.max(base_wave)])
        pylab.figure()
        pylab.plot(base_wave, final_O2_corr, color='r', lw=2, 
                   label='Default O2 lines' )
        pylab.plot(base_wave, final_H2O_corr, color='k', lw=2, 
                   label='Default H2O lines')
        pylab.xlabel(r'Wavelength [$\AA$]')
        pylab.legend(loc='lower left',fancybox=True,shadow=True)
        pylab.xlim([numpy.min(base_wave),numpy.max(base_wave)])
        pylab.title('Telluric Correction functions')
        if savefigs:
            save_fn = save_prefix+'final_solutions.png'
            pylab.savefig(save_fn)
            save_fn_1 = save_prefix+'O2_corrections.png'
            fig1.savefig(save_fn_1)
            save_fn_2 = save_prefix+'H2O_corrections.png'
            fig2.savefig(save_fn_2)
        if plot:
            pylab.show()
    #---------------------------------------------
    # save to output file!
    tellcorr_info = {
        'wave' : base_wave,
        'O2'   : final_O2_corr,
        'H2O'  : final_H2O_corr,
        'O2_power' : O2_power,
        'H2O_power' : H2O_power}
    f1 = open(out_fn, 'wb')
    pickle.dump(tellcorr_info, f1)
    f1.close()
    return

def apply_wifes_telluric(inimg,
                         outimg,
                         tellcorr_fn,
                         airmass=None):
    # get wavelength array
    halfframe = is_halfframe(inimg)

    if halfframe:
        first = 7
        last = 19
    else:
        first = 1
        last = 26


    #---------------------------------------------
    # open the telluric corrction file
    f1 = open(tellcorr_fn, 'rb')
    tellcorr_info = pickle.load(f1)
    O2_interp = scipy.interpolate.interp1d(
        tellcorr_info['wave'],
        tellcorr_info['O2'],
        bounds_error=False, fill_value=1.0)
    H2O_interp = scipy.interpolate.interp1d(
        tellcorr_info['wave'],
        tellcorr_info['H2O'],
        bounds_error=False, fill_value=1.0)
    try:
        O2_power = tellcorr_info['O2_power']
        H2O_power = tellcorr_info['H2O_power']
    except:
        O2_power = 0.55
        H2O_power = 1.0
    f1.close()
    #---------------------------------------------
    # apply to chosen data
    f3 = pyfits.open(inimg)
    # get airmass
    if airmass == None:
        try:
            airmass = float(f3[first].header['AIRMASS'])
        except:
            airmass = 1.0
            print('AIRMASS keyword not found, assuming airmass=1.0')
    # get the wavelength array
    wave0 = f3[first].header['CRVAL1']
    dwave = f3[first].header['CDELT1']
    nlam = numpy.shape(f3[first].data)[1]
    wave_array = wave0+dwave*numpy.arange(nlam,dtype='d')
    # calculate the telluric correction array
    base_O2_corr = O2_interp(wave_array)
    O2_corr = base_O2_corr**(airmass**O2_power)
    base_H2O_corr = H2O_interp(wave_array)
    H2O_corr = base_H2O_corr**(airmass**H2O_power)
    fcal_array = O2_corr*H2O_corr
    # correct the data
    outfits = pyfits.HDUList(f3)
    for i in range(first,last):
        curr_flux = f3[i].data
        curr_var  = f3[i+25].data
        out_flux = curr_flux / fcal_array
        out_var  = curr_var / (fcal_array**2)
        # save to data cube
        outfits[i].data = out_flux
        outfits[i+25].data = out_var
    outfits[0].header.set('PYWIFES', __version__, 'PyWiFeS version')
    outfits.writeto(outimg, overwrite=True)
    f3.close()
    return

<|MERGE_RESOLUTION|>--- conflicted
+++ resolved
@@ -459,11 +459,6 @@
                                                     fill_value=numpy.nan)
     # first extract stdstar spectra and compare to reference
     fratio_results = []
-<<<<<<< HEAD
-    print("cube_fn_list =" + repr(cube_fn_list))
-
-=======
->>>>>>> 0576d1bb
     for i in range(len(cube_fn_list)):
         f = pyfits.open(cube_fn_list[i])
         cube_hdr = f[1].header
