--- conflicted
+++ resolved
@@ -22,12 +22,13 @@
 from pywifes.logger_config import custom_print
 import logging
 
+
 # Redirect print statements to logger
 logger = logging.getLogger("PyWiFeS")
+logger = logging.getLogger("PyWiFeS")
 print = custom_print(logger)
 
 
-<<<<<<< HEAD
 def extract_aperture_name(spec_name):
     match = re.search(r"ap(\d)", spec_name)
     if match:
@@ -36,8 +37,6 @@
     return None
 
 
-=======
->>>>>>> 5d3ccfbe
 def extract_and_save(
     cube_path, sci, var, source_ap, ap_index, sky_ap, output_dir, sci_hdr, var_hdr
 ):
