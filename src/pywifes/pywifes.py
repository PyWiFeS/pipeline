--- conflicted
+++ resolved
@@ -13,7 +13,6 @@
 import pylab
 import matplotlib.pyplot as plt
 import pylab
-<<<<<<< HEAD
 import  astropy.units as u
 from pywifes.logger_config import custom_print
 import logging
@@ -24,10 +23,6 @@
 # CODE VERSION
 from .wifes_metadata import __version__
 # Pipeline imports
-=======
-import astropy.units as u
-
->>>>>>> 0576d1bb
 from .multiprocessing_utils import get_task, map_tasks
 from .wifes_metadata import metadata_dir
 from .wifes_imtrans import transform_data, detransform_data
@@ -35,14 +30,10 @@
 from .wifes_adr import ha_degrees, dec_dms2dd, adr_x_y
 from .mpfit import mpfit
 
-<<<<<<< HEAD
-#------------------------------------------------------------------------
-=======
 # CODE VERSION
 from .wifes_metadata import __version__
 
 # ------------------------------------------------------------------------
->>>>>>> 0576d1bb
 # NEED TO OPEN / ACCESS WIFES METADATA FILE!!
 f0 = open(os.path.join(metadata_dir, "basic_wifes_metadata.pkl"), "rb")
 try:
