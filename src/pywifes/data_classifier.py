import os
<<<<<<< HEAD
from astropy.io import fits as pyfits
from pywifes import wifes_calib


def get_obs_metadata(filenames, data_dir):
    """
    Retrieve metadata for observed data files.

    This function categorizes observed data files based on their image type
    ('BIAS', 'FLAT', 'SKYFLAT', 'DARK', 'ARC', 'WIRE', 'STANDARD', 'OBJECT')
    and object name. It groups standard star observations together and separates
    science observations from standard star observations.


    Parameters
    ----------
    filenames : list of str
        List of filenames of observed data files.
    data_dir : str
        Directory path where the data files are located.

    Returns
    -------
    dict
        Dictionary containing metadata for observed data files. The dictionary
        has the following keys:

        - 'bias': List of filenames of bias frames.
        - 'domeflat': List of filenames of domeflat frames.
        - 'twiflat': List of filenames of twilight flat frames.
        - 'dark': List of filenames of dark frames.
        - 'arc': List of filenames of arc frames.
        - 'wire': List of filenames of wire frames.
        - 'sci': List of dictionaries, each containing information about science observations. Each dictionary has the following keys:
        - 'sci': List of filenames of science observations.
        - 'sky': Empty list (not used in this function).
        - 'std': List of dictionaries, each containing information about standard star observations. Each dictionary has the following keys:
        - 'sci': List of filenames of standard star observations.
        - 'name': Name of the standard star.
        - 'type': List of strings indicating the type of observation ('flux','telluric').

    """
=======
from astropy.io import fits
from . import wifes_calib
import pandas as pd
import re


def get_obs_metadata(filenames, data_dir):
>>>>>>> ec4d9257
    stdstar_list = wifes_calib.ref_fname_lookup.keys()

    # classify each obs
    bias = []
    domeflat = []
    twiflat = []
    dark = []
    arc = []
    wire = []
    stdstar = {}
    science = {}

    for filename in filenames:
        basename = filename.replace(".fits", "")

        f = fits.open(data_dir + filename)
        imagetype = f[0].header["IMAGETYP"].upper()
        obj_name = f[0].header["OBJECT"]
        f.close()
        # ---------------------------
        # check if it is within a close distance to a standard star
        # if so, fix the object name to be the good one from the list!
        try:
            near_std, std_dist = wifes_calib.find_nearest_stdstar(data_dir + filename)
            if std_dist < 100.0:
                obj_name = near_std
        except:
            pass
        # ---------------------------
        # 1 - bias frames
        if imagetype == "BIAS":
            bias.append(basename)
        # 2 - quartz flats
        if imagetype == "FLAT":
            domeflat.append(basename)
        # 3 - twilight flats
        if imagetype == "SKYFLAT":
            twiflat.append(basename)
        # 4 - dark frames
        if imagetype == "DARK":
            dark.append(basename)
        # 5 - arc frames
        if imagetype == "ARC":
            arc.append(basename)
        # 6 - wire frames
        if imagetype == "WIRE":
            wire.append(basename)
        # 7 - standard star
        if imagetype == "STANDARD":
            # group standard obs together!
            if obj_name in stdstar.keys():
                stdstar[obj_name].append(basename)
            else:
                stdstar[obj_name] = [basename]

        # all else are science targets (also consider standar star in imagety = OBJECT)
        if imagetype == "OBJECT":
            if obj_name in stdstar_list:
                # group standard obs together!
                if obj_name in stdstar.keys():
                    stdstar[obj_name].append(basename)
                else:
                    stdstar[obj_name] = [basename]
            else:
                # group science obs together!
                if obj_name in science.keys():
                    science[obj_name].append(basename)
                else:
                    science[obj_name] = [basename]

    # #------------------
    # science dictionay

    sci_obs = []

    for obj_name in science.keys():
        obs_list = science[obj_name]
        sci_obs.append({"sci": obs_list, "sky": []})

    # ------------------
    # stdstars dictionary
    std_obs = []

    for obj_name in stdstar.keys():
        obs_list = stdstar[obj_name]
        std_obs.append(
            {"sci": obs_list, "name": obj_name, "type": ["flux", "telluric"]}
        )

    obs_metadata = {
        "bias": bias,
        "domeflat": domeflat,
        "twiflat": twiflat,
        "dark": dark,
        "wire": wire,
        "arc": arc,
        "sci": sci_obs,
        "std": std_obs,
    }

    return obs_metadata


<<<<<<< HEAD
def classify(data_dir, naxis2_to_process = 0):
    """
    Classify FITS files in the specified directory based on the CAMERA keyword in the header. It filters files into blue and red (arms) observations, extracting metadata for each. It returns a dictionary containing metadata for the blue and red observations.


    Parameters
    ----------
    data_dir : str
        The directory containing FITS files to classify.
    naxis2_to_process : int, optional
        The value of the NAXIS2 keyword to filter files by. Defaults to 0 (no filtering).

    Returns
    -------
    dict
        A dictionary containing metadata for the blue and red observations.

    """

=======
def classify(data_dir, naxis2_to_process=0):
>>>>>>> ec4d9257
    # Get list of all fits files in directory
    filenames = os.listdir(data_dir)

    # Filtering the data as per blue and red arm
    blue_filenames = []
    red_filenames = []

    for filename in filenames:
        try:
            f = fits.open(data_dir + filename)
            camera = f[0].header["CAMERA"]
            naxis2 = f[0].header["NAXIS2"]
            f.close()
        except:
            continue
        if naxis2_to_process != 0 and naxis2_to_process != naxis2:
            continue
        if camera == "WiFeSBlue":
            if filename in blue_filenames:
                continue
            else:
                blue_filenames.append(filename)
        if camera == "WiFeSRed":
            if filename in red_filenames:
                continue
            else:
                red_filenames.append(filename)

    blue_obs_metadata = get_obs_metadata(blue_filenames, data_dir)
    red_obs_metadata = get_obs_metadata(red_filenames, data_dir)

    return {"blue": blue_obs_metadata, "red": red_obs_metadata}


def cube_matcher(paths_list):
    arm_list = []
    date_obs_list = []
    for path in paths_list:
        fits_header = fits.getheader(path)
        arm_list.append(fits_header["ARM"])
        date_obs_list.append(fits_header["DATE-OBS"])

    df = pd.DataFrame({"path": paths_list, "arm": arm_list, "date_obs": date_obs_list})

    matched_obs_arms = (
        df.groupby("date_obs")[["path", "arm"]]
        .apply(lambda x: x.to_dict("records"))
        .tolist()
    )
    matched_dicts = []

    for obs_arms in matched_obs_arms:
        matched_dict = {"Blue": None, "Red": None, "file_name": None}
        for obs_arm in obs_arms:
            matched_dict[obs_arm["arm"]] = obs_arm["path"]

            if obs_arm["path"] is not None:
                base = os.path.basename(obs_arm["path"])
                # Remove extention, Blue and Red- label to form the name
                file_name = (
                    os.path.splitext(base)[0].replace("Red--", "").replace("Blue-", "")
                )
                matched_dict["file_name"] = file_name
        matched_dicts.append(matched_dict)

    return matched_dicts<|MERGE_RESOLUTION|>--- conflicted
+++ resolved
@@ -1,7 +1,7 @@
 import os
-<<<<<<< HEAD
 from astropy.io import fits as pyfits
-from pywifes import wifes_calib
+import pandas as pd
+from . import wifes_calib
 
 
 def get_obs_metadata(filenames, data_dir):
@@ -42,15 +42,6 @@
         - 'type': List of strings indicating the type of observation ('flux','telluric').
 
     """
-=======
-from astropy.io import fits
-from . import wifes_calib
-import pandas as pd
-import re
-
-
-def get_obs_metadata(filenames, data_dir):
->>>>>>> ec4d9257
     stdstar_list = wifes_calib.ref_fname_lookup.keys()
 
     # classify each obs
@@ -66,7 +57,7 @@
     for filename in filenames:
         basename = filename.replace(".fits", "")
 
-        f = fits.open(data_dir + filename)
+        f = pyfits.open(data_dir + filename)
         imagetype = f[0].header["IMAGETYP"].upper()
         obj_name = f[0].header["OBJECT"]
         f.close()
@@ -154,7 +145,7 @@
     return obs_metadata
 
 
-<<<<<<< HEAD
+
 def classify(data_dir, naxis2_to_process = 0):
     """
     Classify FITS files in the specified directory based on the CAMERA keyword in the header. It filters files into blue and red (arms) observations, extracting metadata for each. It returns a dictionary containing metadata for the blue and red observations.
@@ -174,9 +165,6 @@
 
     """
 
-=======
-def classify(data_dir, naxis2_to_process=0):
->>>>>>> ec4d9257
     # Get list of all fits files in directory
     filenames = os.listdir(data_dir)
 
@@ -186,7 +174,7 @@
 
     for filename in filenames:
         try:
-            f = fits.open(data_dir + filename)
+            f = pyfits.open(data_dir + filename)
             camera = f[0].header["CAMERA"]
             naxis2 = f[0].header["NAXIS2"]
             f.close()
@@ -215,7 +203,7 @@
     arm_list = []
     date_obs_list = []
     for path in paths_list:
-        fits_header = fits.getheader(path)
+        fits_header = pyfits.getheader(path)
         arm_list.append(fits_header["ARM"])
         date_obs_list.append(fits_header["DATE-OBS"])
 
