--- conflicted
+++ resolved
@@ -16,8 +16,11 @@
 
 
 # ------------------------------------------------------------------------
+# ------------------------------------------------------------------------
 # high-level functions to check if an observation is half-frame or N+S
 def _is_halfframe(hdus, data_hdu=0):
+    detsec = hdus[data_hdu].header["DETSEC"]
+    ystart = int(float(detsec.split(",")[1].split(":")[0]))
     detsec = hdus[data_hdu].header["DETSEC"]
     ystart = int(float(detsec.split(",")[1].split(":")[0]))
     return ystart == 1029
@@ -71,17 +74,22 @@
 
         # ------------------------------------
         # step 3 - take 2nd order derivative (laplacian) of input image
-        blkdata = blkrep(subbed_data, 2, 2)
-        init_conv_data = scipy.signal.convolve2d(blkdata, laplace_kernel)[1:-1, 1:-1]
+        blkdata = blkrep(subbed_data,2,2)
+        init_conv_data = scipy.signal.convolve2d(blkdata, laplace_kernel)[1:-1,1:-1]
         init_conv_data[numpy.nonzero(init_conv_data <= 0.0)] = 0.0
         conv_data = blkavg(init_conv_data, 2, 2)
 
         # ------------------------------------
+        conv_data = blkavg(init_conv_data, 2, 2)
+
+        # ------------------------------------
         # step 4 - make noise model, create sigma map
+        noise = (1.0 / gain) * ((gain * m5_model + rdnoise**2) ** 0.5)
         noise = (1.0 / gain) * ((gain * m5_model + rdnoise**2) ** 0.5)
         noise_min = 0.00001
         noise[numpy.nonzero(noise <= noise_min)] = noise_min
         # div by 2 to correct convolution counting
+        sigmap = conv_data / (2.0 * noise)
         sigmap = conv_data / (2.0 * noise)
         # subtract large structure in sigma map
         sig_smooth = scipy.ndimage.median_filter(sigmap, size=[5, 5])
@@ -91,10 +99,6 @@
         # import pylab
         # pylab.hist(plot_sig.flatten(), bins=1000)
         # pylab.show()
-<<<<<<< HEAD
-=======
-        # print squirrel
->>>>>>> 5d3ccfbe
 
         # ------------------------------------
         # step 5 - identify potential cosmic rays!!!!
@@ -246,13 +250,8 @@
         last = 19
     else:
         nslits = 25
-<<<<<<< HEAD
-        first = 7
-        last = 19
-=======
         first = 1
         last = 26
->>>>>>> 5d3ccfbe
 
     outfits = pyfits.HDUList(hdus)
     if wsol_filepath:
